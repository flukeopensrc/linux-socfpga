#include "builtin.h"

#include "util/util.h"
#include "util/cache.h"
#include "util/symbol.h"
#include "util/thread.h"
#include "util/header.h"
#include "util/exec_cmd.h"
#include "util/trace-event.h"
#include "util/session.h"

static char const		*script_name;
static char const		*generate_script_lang;

static int default_start_script(const char *script __unused,
				int argc __unused,
				const char **argv __unused)
{
	return 0;
}

static int default_stop_script(void)
{
	return 0;
}

static int default_generate_script(const char *outfile __unused)
{
	return 0;
}

static struct scripting_ops default_scripting_ops = {
	.start_script		= default_start_script,
	.stop_script		= default_stop_script,
	.process_event		= print_event,
	.generate_script	= default_generate_script,
};

static struct scripting_ops	*scripting_ops;

static void setup_scripting(void)
{
	/* make sure PERF_EXEC_PATH is set for scripts */
	perf_set_argv_exec_path(perf_exec_path());

	setup_perl_scripting();

	scripting_ops = &default_scripting_ops;
}

static int cleanup_scripting(void)
{
	return scripting_ops->stop_script();
}

#include "util/parse-options.h"

#include "perf.h"
#include "util/debug.h"

#include "util/trace-event.h"
#include "util/exec_cmd.h"

static char const		*input_name = "perf.data";

static int process_sample_event(event_t *event, struct perf_session *session)
{
	struct sample_data data;
	struct thread *thread;

	memset(&data, 0, sizeof(data));
	data.time = -1;
	data.cpu = -1;
	data.period = 1;

	event__parse_sample(event, session->sample_type, &data);

	dump_printf("(IP, %d): %d/%d: %p period: %Ld\n",
		event->header.misc,
		data.pid, data.tid,
		(void *)(long)data.ip,
		(long long)data.period);

	thread = perf_session__findnew(session, event->ip.pid);
	if (thread == NULL) {
		pr_debug("problem processing %d event, skipping it.\n",
			 event->header.type);
		return -1;
	}

	if (session->sample_type & PERF_SAMPLE_RAW) {
		/*
		 * FIXME: better resolve from pid from the struct trace_entry
		 * field, although it should be the same than this perf
		 * event pid
		 */
		scripting_ops->process_event(data.cpu, data.raw_data,
					     data.raw_size,
					     data.time, thread->comm);
	}

	session->events_stats.total += data.period;
	return 0;
}

static int sample_type_check(struct perf_session *session)
{
	if (!(session->sample_type & PERF_SAMPLE_RAW)) {
		fprintf(stderr,
			"No trace sample to read. Did you call perf record "
			"without -R?");
		return -1;
	}

	return 0;
}

static struct perf_event_ops event_ops = {
	.process_sample_event	= process_sample_event,
	.process_comm_event	= event__process_comm,
	.sample_type_check	= sample_type_check,
};

static int __cmd_trace(struct perf_session *session)
{
	return perf_session__process_events(session, &event_ops);
}

struct script_spec {
	struct list_head	node;
	struct scripting_ops	*ops;
	char			spec[0];
};

LIST_HEAD(script_specs);

static struct script_spec *script_spec__new(const char *spec,
					    struct scripting_ops *ops)
{
	struct script_spec *s = malloc(sizeof(*s) + strlen(spec) + 1);

	if (s != NULL) {
		strcpy(s->spec, spec);
		s->ops = ops;
	}

	return s;
}

static void script_spec__delete(struct script_spec *s)
{
	free(s->spec);
	free(s);
}

static void script_spec__add(struct script_spec *s)
{
	list_add_tail(&s->node, &script_specs);
}

static struct script_spec *script_spec__find(const char *spec)
{
	struct script_spec *s;

	list_for_each_entry(s, &script_specs, node)
		if (strcasecmp(s->spec, spec) == 0)
			return s;
	return NULL;
}

static struct script_spec *script_spec__findnew(const char *spec,
						struct scripting_ops *ops)
{
	struct script_spec *s = script_spec__find(spec);

	if (s)
		return s;

	s = script_spec__new(spec, ops);
	if (!s)
		goto out_delete_spec;

	script_spec__add(s);

	return s;

out_delete_spec:
	script_spec__delete(s);

	return NULL;
}

int script_spec_register(const char *spec, struct scripting_ops *ops)
{
	struct script_spec *s;

	s = script_spec__find(spec);
	if (s)
		return -1;

	s = script_spec__findnew(spec, ops);
	if (!s)
		return -1;

	return 0;
}

static struct scripting_ops *script_spec__lookup(const char *spec)
{
	struct script_spec *s = script_spec__find(spec);
	if (!s)
		return NULL;

	return s->ops;
}

static void list_available_languages(void)
{
	struct script_spec *s;

	fprintf(stderr, "\n");
	fprintf(stderr, "Scripting language extensions (used in "
		"perf trace -s [spec:]script.[spec]):\n\n");

	list_for_each_entry(s, &script_specs, node)
		fprintf(stderr, "  %-42s [%s]\n", s->spec, s->ops->name);

	fprintf(stderr, "\n");
}

static int parse_scriptname(const struct option *opt __used,
			    const char *str, int unset __used)
{
	char spec[PATH_MAX];
	const char *script, *ext;
	int len;

	if (strcmp(str, "list") == 0) {
		list_available_languages();
		return 0;
	}

	script = strchr(str, ':');
	if (script) {
		len = script - str;
		if (len >= PATH_MAX) {
			fprintf(stderr, "invalid language specifier");
			return -1;
		}
		strncpy(spec, str, len);
		spec[len] = '\0';
		scripting_ops = script_spec__lookup(spec);
		if (!scripting_ops) {
			fprintf(stderr, "invalid language specifier");
			return -1;
		}
		script++;
	} else {
		script = str;
		ext = strchr(script, '.');
		if (!ext) {
			fprintf(stderr, "invalid script extension");
			return -1;
		}
		scripting_ops = script_spec__lookup(++ext);
		if (!scripting_ops) {
			fprintf(stderr, "invalid script extension");
			return -1;
		}
	}

	script_name = strdup(script);

	return 0;
}

#define for_each_lang(scripts_dir, lang_dirent, lang_next)		\
	while (!readdir_r(scripts_dir, &lang_dirent, &lang_next) &&	\
	       lang_next)						\
		if (lang_dirent.d_type == DT_DIR &&			\
		    (strcmp(lang_dirent.d_name, ".")) &&		\
		    (strcmp(lang_dirent.d_name, "..")))

#define for_each_script(lang_dir, script_dirent, script_next)		\
	while (!readdir_r(lang_dir, &script_dirent, &script_next) &&	\
	       script_next)						\
		if (script_dirent.d_type != DT_DIR)


#define RECORD_SUFFIX			"-record"
#define REPORT_SUFFIX			"-report"

struct script_desc {
	struct list_head	node;
	char			*name;
	char			*half_liner;
	char			*args;
};

LIST_HEAD(script_descs);

static struct script_desc *script_desc__new(const char *name)
{
	struct script_desc *s = zalloc(sizeof(*s));

	if (s != NULL)
		s->name = strdup(name);

	return s;
}

static void script_desc__delete(struct script_desc *s)
{
	free(s->name);
	free(s);
}

static void script_desc__add(struct script_desc *s)
{
	list_add_tail(&s->node, &script_descs);
}

static struct script_desc *script_desc__find(const char *name)
{
	struct script_desc *s;

	list_for_each_entry(s, &script_descs, node)
		if (strcasecmp(s->name, name) == 0)
			return s;
	return NULL;
}

static struct script_desc *script_desc__findnew(const char *name)
{
	struct script_desc *s = script_desc__find(name);

	if (s)
		return s;

	s = script_desc__new(name);
	if (!s)
		goto out_delete_desc;

	script_desc__add(s);

	return s;

out_delete_desc:
	script_desc__delete(s);

	return NULL;
}

static char *ends_with(char *str, const char *suffix)
{
	size_t suffix_len = strlen(suffix);
	char *p = str;

	if (strlen(str) > suffix_len) {
		p = str + strlen(str) - suffix_len;
		if (!strncmp(p, suffix, suffix_len))
			return p;
	}

	return NULL;
}

static char *ltrim(char *str)
{
	int len = strlen(str);

	while (len && isspace(*str)) {
		len--;
		str++;
	}

	return str;
}

static int read_script_info(struct script_desc *desc, const char *filename)
{
	char line[BUFSIZ], *p;
	FILE *fp;

	fp = fopen(filename, "r");
	if (!fp)
		return -1;

	while (fgets(line, sizeof(line), fp)) {
		p = ltrim(line);
		if (strlen(p) == 0)
			continue;
		if (*p != '#')
			continue;
		p++;
		if (strlen(p) && *p == '!')
			continue;

		p = ltrim(p);
		if (strlen(p) && p[strlen(p) - 1] == '\n')
			p[strlen(p) - 1] = '\0';

		if (!strncmp(p, "description:", strlen("description:"))) {
			p += strlen("description:");
			desc->half_liner = strdup(ltrim(p));
			continue;
		}

		if (!strncmp(p, "args:", strlen("args:"))) {
			p += strlen("args:");
			desc->args = strdup(ltrim(p));
			continue;
		}
	}

	fclose(fp);

	return 0;
}

static int list_available_scripts(const struct option *opt __used,
				  const char *s __used, int unset __used)
{
	struct dirent *script_next, *lang_next, script_dirent, lang_dirent;
	char scripts_path[MAXPATHLEN];
	DIR *scripts_dir, *lang_dir;
	char script_path[MAXPATHLEN];
	char lang_path[MAXPATHLEN];
	struct script_desc *desc;
	char first_half[BUFSIZ];
	char *script_root;
	char *str;

	snprintf(scripts_path, MAXPATHLEN, "%s/scripts", perf_exec_path());

	scripts_dir = opendir(scripts_path);
	if (!scripts_dir)
		return -1;

	for_each_lang(scripts_dir, lang_dirent, lang_next) {
		snprintf(lang_path, MAXPATHLEN, "%s/%s/bin", scripts_path,
			 lang_dirent.d_name);
		lang_dir = opendir(lang_path);
		if (!lang_dir)
			continue;

		for_each_script(lang_dir, script_dirent, script_next) {
			script_root = strdup(script_dirent.d_name);
			str = ends_with(script_root, REPORT_SUFFIX);
			if (str) {
				*str = '\0';
				desc = script_desc__findnew(script_root);
				snprintf(script_path, MAXPATHLEN, "%s/%s",
					 lang_path, script_dirent.d_name);
				read_script_info(desc, script_path);
			}
			free(script_root);
		}
	}

	fprintf(stdout, "List of available trace scripts:\n");
	list_for_each_entry(desc, &script_descs, node) {
		sprintf(first_half, "%s %s", desc->name,
			desc->args ? desc->args : "");
		fprintf(stdout, "  %-36s %s\n", first_half,
			desc->half_liner ? desc->half_liner : "");
	}

	exit(0);
}

static char *get_script_path(const char *script_root, const char *suffix)
{
	struct dirent *script_next, *lang_next, script_dirent, lang_dirent;
	char scripts_path[MAXPATHLEN];
	char script_path[MAXPATHLEN];
	DIR *scripts_dir, *lang_dir;
	char lang_path[MAXPATHLEN];
	char *str, *__script_root;
	char *path = NULL;

	snprintf(scripts_path, MAXPATHLEN, "%s/scripts", perf_exec_path());

	scripts_dir = opendir(scripts_path);
	if (!scripts_dir)
		return NULL;

	for_each_lang(scripts_dir, lang_dirent, lang_next) {
		snprintf(lang_path, MAXPATHLEN, "%s/%s/bin", scripts_path,
			 lang_dirent.d_name);
		lang_dir = opendir(lang_path);
		if (!lang_dir)
			continue;

		for_each_script(lang_dir, script_dirent, script_next) {
			__script_root = strdup(script_dirent.d_name);
			str = ends_with(__script_root, suffix);
			if (str) {
				*str = '\0';
				if (strcmp(__script_root, script_root))
					continue;
				snprintf(script_path, MAXPATHLEN, "%s/%s",
					 lang_path, script_dirent.d_name);
				path = strdup(script_path);
				free(__script_root);
				break;
			}
			free(__script_root);
		}
	}

	return path;
}

<<<<<<< HEAD
static const char * const annotate_usage[] = {
=======
static const char * const trace_usage[] = {
>>>>>>> 6be32571
	"perf trace [<options>] <command>",
	NULL
};

static const struct option options[] = {
	OPT_BOOLEAN('D', "dump-raw-trace", &dump_trace,
		    "dump raw trace in ASCII"),
	OPT_BOOLEAN('v', "verbose", &verbose,
		    "be more verbose (show symbol address, etc)"),
	OPT_BOOLEAN('L', "Latency", &latency_format,
		    "show latency attributes (irqs/preemption disabled, etc)"),
	OPT_CALLBACK_NOOPT('l', "list", NULL, NULL, "list available scripts",
			   list_available_scripts),
	OPT_CALLBACK('s', "script", NULL, "name",
		     "script file name (lang:script name, script name, or *)",
		     parse_scriptname),
	OPT_STRING('g', "gen-script", &generate_script_lang, "lang",
		   "generate perf-trace.xx script in specified language"),

	OPT_END()
};

int cmd_trace(int argc, const char **argv, const char *prefix __used)
{
	struct perf_session *session;
	const char *suffix = NULL;
	const char **__argv;
	char *script_path;
	int i, err;

	if (argc >= 2 && strncmp(argv[1], "rec", strlen("rec")) == 0) {
		if (argc < 3) {
			fprintf(stderr,
				"Please specify a record script\n");
			return -1;
		}
		suffix = RECORD_SUFFIX;
	}

	if (argc >= 2 && strncmp(argv[1], "rep", strlen("rep")) == 0) {
		if (argc < 3) {
			fprintf(stderr,
				"Please specify a report script\n");
			return -1;
		}
		suffix = REPORT_SUFFIX;
	}

	if (suffix) {
		script_path = get_script_path(argv[2], suffix);
		if (!script_path) {
			fprintf(stderr, "script not found\n");
			return -1;
		}

		__argv = malloc((argc + 1) * sizeof(const char *));
		__argv[0] = "/bin/sh";
		__argv[1] = script_path;
		for (i = 3; i < argc; i++)
			__argv[i - 1] = argv[i];
		__argv[argc - 1] = NULL;

		execvp("/bin/sh", (char **)__argv);
		exit(-1);
	}

	setup_scripting();

<<<<<<< HEAD
	argc = parse_options(argc, argv, options, annotate_usage,
=======
	argc = parse_options(argc, argv, options, trace_usage,
>>>>>>> 6be32571
			     PARSE_OPT_STOP_AT_NON_OPTION);

	if (symbol__init() < 0)
		return -1;
	setup_pager();

	session = perf_session__new(input_name, O_RDONLY, 0);
	if (session == NULL)
		return -ENOMEM;

	if (generate_script_lang) {
		struct stat perf_stat;

		int input = open(input_name, O_RDONLY);
		if (input < 0) {
			perror("failed to open file");
			exit(-1);
		}

		err = fstat(input, &perf_stat);
		if (err < 0) {
			perror("failed to stat file");
			exit(-1);
		}

		if (!perf_stat.st_size) {
			fprintf(stderr, "zero-sized file, nothing to do!\n");
			exit(0);
		}

		scripting_ops = script_spec__lookup(generate_script_lang);
		if (!scripting_ops) {
			fprintf(stderr, "invalid language specifier");
			return -1;
		}

		perf_header__read(&session->header, input);
		err = scripting_ops->generate_script("perf-trace");
		goto out;
	}

	if (script_name) {
		err = scripting_ops->start_script(script_name, argc, argv);
		if (err)
			goto out;
	}

	err = __cmd_trace(session);

	perf_session__delete(session);
	cleanup_scripting();
out:
	return err;
}<|MERGE_RESOLUTION|>--- conflicted
+++ resolved
@@ -512,11 +512,7 @@
 	return path;
 }
 
-<<<<<<< HEAD
-static const char * const annotate_usage[] = {
-=======
 static const char * const trace_usage[] = {
->>>>>>> 6be32571
 	"perf trace [<options>] <command>",
 	NULL
 };
@@ -585,11 +581,7 @@
 
 	setup_scripting();
 
-<<<<<<< HEAD
-	argc = parse_options(argc, argv, options, annotate_usage,
-=======
 	argc = parse_options(argc, argv, options, trace_usage,
->>>>>>> 6be32571
 			     PARSE_OPT_STOP_AT_NON_OPTION);
 
 	if (symbol__init() < 0)
