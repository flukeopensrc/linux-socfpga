--- conflicted
+++ resolved
@@ -1148,11 +1148,6 @@
 	/* do FLUSHP at beginning to clear any stale dma requests before first WFP. */
 	off += _emit_FLUSHP(dry_run, &buf[off], pxs->desc->peri);
 	while (cyc--) {
-<<<<<<< HEAD
-		off += _emit_FLUSHP(dry_run, &buf[off], pxs->desc->peri);
-		off += _emit_WFP(dry_run, &buf[off], SINGLE, pxs->desc->peri);
-		off += _emit_LDP(dry_run, &buf[off], SINGLE, pxs->desc->peri);
-=======
 		off += _emit_WFP(dry_run, &buf[off], cond, pxs->desc->peri);
 		if(cond == ALWAYS) {
 			off += _emit_LDP(dry_run, &buf[off], SINGLE, pxs->desc->peri);
@@ -1160,7 +1155,6 @@
 		}else {
 			off += _emit_LDP(dry_run, &buf[off], cond, pxs->desc->peri);
 		}
->>>>>>> f86209f4
 		off += _emit_ST(dry_run, &buf[off], ALWAYS);
 	}
 
