--- conflicted
+++ resolved
@@ -454,17 +454,11 @@
 	imx_disable_unprepare_clks(dev);
 disable_hsic_regulator:
 	if (data->hsic_pad_regulator)
-<<<<<<< HEAD
-		ret = regulator_disable(data->hsic_pad_regulator);
-	if (pdata.flags & CI_HDRC_PMQOS)
-		pm_qos_remove_request(&data->pm_qos_req);
-=======
 		/* don't overwrite original ret (cf. EPROBE_DEFER) */
 		regulator_disable(data->hsic_pad_regulator);
 	if (pdata.flags & CI_HDRC_PMQOS)
 		pm_qos_remove_request(&data->pm_qos_req);
 	data->ci_pdev = NULL;
->>>>>>> bb831786
 	return ret;
 }
 
@@ -481,13 +475,6 @@
 		ci_hdrc_remove_device(data->ci_pdev);
 	if (data->override_phy_control)
 		usb_phy_shutdown(data->phy);
-<<<<<<< HEAD
-	imx_disable_unprepare_clks(&pdev->dev);
-	if (data->plat_data->flags & CI_HDRC_PMQOS)
-		pm_qos_remove_request(&data->pm_qos_req);
-	if (data->hsic_pad_regulator)
-		regulator_disable(data->hsic_pad_regulator);
-=======
 	if (data->ci_pdev) {
 		imx_disable_unprepare_clks(&pdev->dev);
 		if (data->plat_data->flags & CI_HDRC_PMQOS)
@@ -495,7 +482,6 @@
 		if (data->hsic_pad_regulator)
 			regulator_disable(data->hsic_pad_regulator);
 	}
->>>>>>> bb831786
 
 	return 0;
 }
