--- conflicted
+++ resolved
@@ -226,11 +226,7 @@
 	fluke_private_t *e_priv = board->private_data;
 	nec7210_private_t *nec_priv = &e_priv->nec7210_priv;
 	int retval = 0;
-<<<<<<< HEAD
-//	printk("%s: enter\n", __FUNCTION__);
-=======
-
->>>>>>> 1de5e47b
+
 	if(wait_event_interruptible(board->wait,
 		lacs_or_read_ready(board) ||
 		test_bit(DEV_CLEAR_BN, &nec_priv->state) ||
@@ -242,10 +238,6 @@
 		retval = -ETIMEDOUT;
 	if(test_and_clear_bit(DEV_CLEAR_BN, &nec_priv->state))
 		retval = -EINTR;
-<<<<<<< HEAD
-//	printk("%s: exit, retval=%i\n", __FUNCTION__, retval);
-=======
->>>>>>> 1de5e47b
 	return retval;
 }
 
@@ -367,16 +359,7 @@
 	dmaengine_terminate_all(e_priv->dma_channel);
 	// write-clear counter
 	writel(0x0, e_priv->write_transfer_counter);
-<<<<<<< HEAD
-	retval = wait_for_idle(board, 1, 0);
-	if(retval < 0) 
-	{
-//		printk("fluke_gpib: err %i waiting for idle in dma write\n", retval);
-		return retval;
-	}
-=======
-
->>>>>>> 1de5e47b
+
 	memcpy(e_priv->dma_buffer, buffer, length);
 	address = dma_map_single(NULL, e_priv->dma_buffer,
 		 length, DMA_TO_DEVICE);
@@ -671,12 +654,9 @@
 	
 	clear_bit(DEV_CLEAR_BN, &nec_priv->state); // XXX FIXME
 	
-<<<<<<< HEAD
-=======
 	retval = wait_for_read(board);
 	if(retval < 0) return retval;
 
->>>>>>> 1de5e47b
 	nec7210_release_rfd_holdoff(board, nec_priv);
 
 // 	printk("%s: entering while loop\n", __FUNCTION__);
