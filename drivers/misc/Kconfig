--- conflicted
+++ resolved
@@ -521,15 +521,12 @@
 	  This option enables device driver support for Altera Hardware Mutex.
 	  Say Y here if you want to use the Altera hardware mutex support.
 
-<<<<<<< HEAD
-=======
 config ALTERA_INTTIMER
 	tristate "Altera interval timer"
 	help
 	  This enables generic support for an Altera interval timer.
 	  Say Y here if you want to use an Altera interval timer.
 
->>>>>>> a71606c7
 config ALTERA_SYSID
 	tristate "Altera System ID"
 	help
