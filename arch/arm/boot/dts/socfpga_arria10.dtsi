/*
 * Copyright Altera Corporation (C) 2014. All rights reserved.
 *
 * This program is free software; you can redistribute it and/or modify
 * it under the terms and conditions of the GNU General Public License,
 * version 2, as published by the Free Software Foundation.
 *
 * This program is distributed in the hope it will be useful, but WITHOUT
 * ANY WARRANTY; without even the implied warranty of MERCHANTABILITY or
 * FITNESS FOR A PARTICULAR PURPOSE.  See the GNU General Public License for
 * more details.
 *
 * You should have received a copy of the GNU General Public License along with
 * this program.  If not, see <http://www.gnu.org/licenses/>.
 */

#include "skeleton.dtsi"
#include <dt-bindings/interrupt-controller/arm-gic.h>
#include <dt-bindings/reset/altr,rst-mgr-a10.h>

/ {
	#address-cells = <1>;
	#size-cells = <1>;

	cpus {
		#address-cells = <1>;
		#size-cells = <0>;
		enable-method = "altr,socfpga-a10-smp";

		cpu@0 {
			compatible = "arm,cortex-a9";
			device_type = "cpu";
			reg = <0>;
			next-level-cache = <&L2>;
		};
		cpu@1 {
			compatible = "arm,cortex-a9";
			device_type = "cpu";
			reg = <1>;
			next-level-cache = <&L2>;
		};
	};

	intc: intc@ffffd000 {
		compatible = "arm,cortex-a9-gic";
		#interrupt-cells = <3>;
		interrupt-controller;
		reg = <0xffffd000 0x1000>,
		      <0xffffc100 0x100>;
	};

	soc {
		#address-cells = <1>;
		#size-cells = <1>;
		compatible = "simple-bus";
		device_type = "soc";
		interrupt-parent = <&intc>;
		ranges;

		amba {
			compatible = "arm,amba-bus";
			#address-cells = <1>;
			#size-cells = <1>;
			ranges;

			pdma: pdma@ffda1000 {
				compatible = "arm,pl330", "arm,primecell";
				reg = <0xffda1000 0x1000>;
				interrupts = <0 83 IRQ_TYPE_LEVEL_HIGH>,
					     <0 84 IRQ_TYPE_LEVEL_HIGH>,
					     <0 85 IRQ_TYPE_LEVEL_HIGH>,
					     <0 86 IRQ_TYPE_LEVEL_HIGH>,
					     <0 87 IRQ_TYPE_LEVEL_HIGH>,
					     <0 88 IRQ_TYPE_LEVEL_HIGH>,
					     <0 89 IRQ_TYPE_LEVEL_HIGH>,
					     <0 90 IRQ_TYPE_LEVEL_HIGH>,
					     <0 91 IRQ_TYPE_LEVEL_HIGH>;
				#dma-cells = <1>;
				#dma-channels = <8>;
				#dma-requests = <32>;
				clocks = <&l4_main_clk>;
				clock-names = "apb_pclk";
<<<<<<< HEAD
				microcode-cached;
=======
>>>>>>> a71606c7
			};
		};

		base_fpga_region {
			compatible = "fpga-region";
			fpga-mgr = <&fpga_mgr>;

			#address-cells = <0x1>;
			#size-cells = <0x1>;
		};

		clkmgr@ffd04000 {
				compatible = "altr,clk-mgr";
				reg = <0xffd04000 0x1000>;

				clocks {
					#address-cells = <1>;
					#size-cells = <0>;

					cb_intosc_hs_div2_clk: cb_intosc_hs_div2_clk {
						#clock-cells = <0>;
						compatible = "fixed-clock";
					};

					cb_intosc_ls_clk: cb_intosc_ls_clk {
						#clock-cells = <0>;
						compatible = "fixed-clock";
					};

					f2s_free_clk: f2s_free_clk {
						#clock-cells = <0>;
						compatible = "fixed-clock";
					};

					osc1: osc1 {
						#clock-cells = <0>;
						compatible = "fixed-clock";
					};

					main_pll: main_pll {
						#address-cells = <1>;
						#size-cells = <0>;
						#clock-cells = <0>;
						compatible = "altr,socfpga-a10-pll-clock";
						clocks = <&osc1>, <&cb_intosc_ls_clk>,
							 <&f2s_free_clk>;
						reg = <0x40>;

						main_mpu_base_clk: main_mpu_base_clk {
							#clock-cells = <0>;
							compatible = "altr,socfpga-a10-perip-clk";
							clocks = <&main_pll>;
							div-reg = <0x140 0 11>;
						};

						main_noc_base_clk: main_noc_base_clk {
							#clock-cells = <0>;
							compatible = "altr,socfpga-a10-perip-clk";
							clocks = <&main_pll>;
							div-reg = <0x144 0 11>;
						};

						main_emaca_clk: main_emaca_clk {
							#clock-cells = <0>;
							compatible = "altr,socfpga-a10-perip-clk";
							clocks = <&main_pll>;
							reg = <0x68>;
						};

						main_emacb_clk: main_emacb_clk {
							#clock-cells = <0>;
							compatible = "altr,socfpga-a10-perip-clk";
							clocks = <&main_pll>;
							reg = <0x6C>;
						};

						main_emac_ptp_clk: main_emac_ptp_clk {
							#clock-cells = <0>;
							compatible = "altr,socfpga-a10-perip-clk";
							clocks = <&main_pll>;
							reg = <0x70>;
						};

						main_gpio_db_clk: main_gpio_db_clk {
							#clock-cells = <0>;
							compatible = "altr,socfpga-a10-perip-clk";
							clocks = <&main_pll>;
							reg = <0x74>;
						};

						main_sdmmc_clk: main_sdmmc_clk {
							#clock-cells = <0>;
							compatible = "altr,socfpga-a10-perip-clk"
;
							clocks = <&main_pll>;
							reg = <0x78>;
						};

						main_s2f_usr0_clk: main_s2f_usr0_clk {
							#clock-cells = <0>;
							compatible = "altr,socfpga-a10-perip-clk";
							clocks = <&main_pll>;
							reg = <0x7C>;
						};

						main_s2f_usr1_clk: main_s2f_usr1_clk {
							#clock-cells = <0>;
							compatible = "altr,socfpga-a10-perip-clk";
							clocks = <&main_pll>;
							reg = <0x80>;
						};

						main_hmc_pll_ref_clk: main_hmc_pll_ref_clk {
							#clock-cells = <0>;
							compatible = "altr,socfpga-a10-perip-clk";
							clocks = <&main_pll>;
							reg = <0x84>;
						};

						main_periph_ref_clk: main_periph_ref_clk {
							#clock-cells = <0>;
							compatible = "altr,socfpga-a10-perip-clk";
							clocks = <&main_pll>;
							reg = <0x9C>;
						};
					};

					periph_pll: periph_pll {
						#address-cells = <1>;
						#size-cells = <0>;
						#clock-cells = <0>;
						compatible = "altr,socfpga-a10-pll-clock";
						clocks = <&osc1>, <&cb_intosc_ls_clk>,
							 <&f2s_free_clk>, <&main_periph_ref_clk>;
						reg = <0xC0>;

						peri_mpu_base_clk: peri_mpu_base_clk {
							#clock-cells = <0>;
							compatible = "altr,socfpga-a10-perip-clk";
							clocks = <&periph_pll>;
							div-reg = <0x140 16 11>;
						};

						peri_noc_base_clk: peri_noc_base_clk {
							#clock-cells = <0>;
							compatible = "altr,socfpga-a10-perip-clk";
							clocks = <&periph_pll>;
							div-reg = <0x144 16 11>;
						};

						peri_emaca_clk: peri_emaca_clk {
							#clock-cells = <0>;
							compatible = "altr,socfpga-a10-perip-clk";
							clocks = <&periph_pll>;
							reg = <0xE8>;
						};

						peri_emacb_clk: peri_emacb_clk {
							#clock-cells = <0>;
							compatible = "altr,socfpga-a10-perip-clk";
							clocks = <&periph_pll>;
							reg = <0xEC>;
						};

						peri_emac_ptp_clk: peri_emac_ptp_clk {
							#clock-cells = <0>;
							compatible = "altr,socfpga-a10-perip-clk";
							clocks = <&periph_pll>;
							reg = <0xF0>;
						};

						peri_gpio_db_clk: peri_gpio_db_clk {
							#clock-cells = <0>;
							compatible = "altr,socfpga-a10-perip-clk";
							clocks = <&periph_pll>;
							reg = <0xF4>;
						};

						peri_sdmmc_clk: peri_sdmmc_clk {
							#clock-cells = <0>;
							compatible = "altr,socfpga-a10-perip-clk";
							clocks = <&periph_pll>;
							reg = <0xF8>;
						};

						peri_s2f_usr0_clk: peri_s2f_usr0_clk {
							#clock-cells = <0>;
							compatible = "altr,socfpga-a10-perip-clk";
							clocks = <&periph_pll>;
							reg = <0xFC>;
						};

						peri_s2f_usr1_clk: peri_s2f_usr1_clk {
							#clock-cells = <0>;
							compatible = "altr,socfpga-a10-perip-clk";
							clocks = <&periph_pll>;
							reg = <0x100>;
						};

						peri_hmc_pll_ref_clk: peri_hmc_pll_ref_clk {
							#clock-cells = <0>;
							compatible = "altr,socfpga-a10-perip-clk";
							clocks = <&periph_pll>;
							reg = <0x104>;
						};
					};

					mpu_free_clk: mpu_free_clk {
						#clock-cells = <0>;
						compatible = "altr,socfpga-a10-perip-clk";
						clocks = <&main_mpu_base_clk>, <&peri_mpu_base_clk>,
							 <&osc1>, <&cb_intosc_hs_div2_clk>,
							 <&f2s_free_clk>;
						reg = <0x60>;
					};

					noc_free_clk: noc_free_clk {
						#clock-cells = <0>;
						compatible = "altr,socfpga-a10-perip-clk";
						clocks = <&main_noc_base_clk>, <&peri_noc_base_clk>,
							 <&osc1>, <&cb_intosc_hs_div2_clk>,
							 <&f2s_free_clk>;
						reg = <0x64>;
					};

					s2f_user1_free_clk: s2f_user1_free_clk {
						#clock-cells = <0>;
						compatible = "altr,socfpga-a10-perip-clk";
						clocks = <&main_s2f_usr1_clk>, <&peri_s2f_usr1_clk>,
							 <&osc1>, <&cb_intosc_hs_div2_clk>,
							 <&f2s_free_clk>;
						reg = <0x104>;
					};

					sdmmc_free_clk: sdmmc_free_clk {
						#clock-cells = <0>;
						compatible = "altr,socfpga-a10-perip-clk";
						clocks = <&main_sdmmc_clk>, <&peri_sdmmc_clk>,
							 <&osc1>, <&cb_intosc_hs_div2_clk>,
							 <&f2s_free_clk>;
						fixed-divider = <4>;
						reg = <0xF8>;
					};

					l4_sys_free_clk: l4_sys_free_clk {
						#clock-cells = <0>;
						compatible = "altr,socfpga-a10-perip-clk";
						clocks = <&noc_free_clk>;
						fixed-divider = <4>;
					};

					l4_main_clk: l4_main_clk {
						#clock-cells = <0>;
						compatible = "altr,socfpga-a10-gate-clk";
						clocks = <&noc_free_clk>;
						div-reg = <0xA8 0 2>;
						clk-gate = <0x48 1>;
					};

					l4_mp_clk: l4_mp_clk {
						#clock-cells = <0>;
						compatible = "altr,socfpga-a10-gate-clk";
						clocks = <&noc_free_clk>;
						div-reg = <0xA8 8 2>;
						clk-gate = <0x48 2>;
					};

					l4_sp_clk: l4_sp_clk {
						#clock-cells = <0>;
						compatible = "altr,socfpga-a10-gate-clk";
						clocks = <&noc_free_clk>;
						div-reg = <0xA8 16 2>;
						clk-gate = <0x48 3>;
					};

					mpu_periph_clk: mpu_periph_clk {
						#clock-cells = <0>;
						compatible = "altr,socfpga-a10-gate-clk";
						clocks = <&mpu_free_clk>;
						fixed-divider = <4>;
						clk-gate = <0x48 0>;
					};

					sdmmc_clk: sdmmc_clk {
						#clock-cells = <0>;
						compatible = "altr,socfpga-a10-gate-clk";
						clocks = <&sdmmc_free_clk>;
						clk-gate = <0xC8 5>;
					};

					qspi_clk: qspi_clk {
						#clock-cells = <0>;
						compatible = "altr,socfpga-a10-gate-clk";
						clocks = <&l4_main_clk>;
						clk-gate = <0xC8 11>;
					};

					nand_clk: nand_clk {
						#clock-cells = <0>;
						compatible = "altr,socfpga-a10-gate-clk";
						clocks = <&l4_mp_clk>;
						clk-gate = <0xC8 10>;
					};

					spi_m_clk: spi_m_clk {
						#clock-cells = <0>;
						compatible = "altr,socfpga-a10-gate-clk";
						clocks = <&l4_main_clk>;
						clk-gate = <0xC8 9>;
					};

					usb_clk: usb_clk {
						#clock-cells = <0>;
						compatible = "altr,socfpga-a10-gate-clk";
						clocks = <&l4_mp_clk>;
						clk-gate = <0xC8 8>;
					};

					s2f_usr1_clk: s2f_usr1_clk {
						#clock-cells = <0>;
						compatible = "altr,socfpga-a10-gate-clk";
						clocks = <&peri_s2f_usr1_clk>;
						clk-gate = <0xC8 6>;
					};
				};
		};

		socfpga_axi_setup: stmmac-axi-config {
			snps,wr_osr_lmt = <0xf>;
			snps,rd_osr_lmt = <0xf>;
			snps,blen = <0 0 0 0 16 0 0>;
		};

		gmac0: ethernet@ff800000 {
			compatible = "altr,socfpga-stmmac", "snps,dwmac-3.72a", "snps,dwmac";
			altr,sysmgr-syscon = <&sysmgr 0x44 0>;
			reg = <0xff800000 0x2000>;
			interrupts = <0 92 IRQ_TYPE_LEVEL_HIGH>;
			interrupt-names = "macirq";
			/* Filled in by bootloader */
			mac-address = [00 00 00 00 00 00];
			snps,multicast-filter-bins = <256>;
			snps,perfect-filter-entries = <128>;
			tx-fifo-depth = <4096>;
			rx-fifo-depth = <16384>;
			clocks = <&l4_mp_clk>;
			clock-names = "stmmaceth";
			resets = <&rst EMAC0_RESET>;
			reset-names = "stmmaceth";
<<<<<<< HEAD
			snps,axi-config = <&socfpga_axi_setup>;
=======
>>>>>>> a71606c7
			status = "disabled";
		};

		gmac1: ethernet@ff802000 {
			compatible = "altr,socfpga-stmmac", "snps,dwmac-3.72a", "snps,dwmac";
			altr,sysmgr-syscon = <&sysmgr 0x48 0>;
		        reg = <0xff802000 0x2000>;
			interrupts = <0 93 IRQ_TYPE_LEVEL_HIGH>;
			interrupt-names = "macirq";
			/* Filled in by bootloader */
			mac-address = [00 00 00 00 00 00];
			snps,multicast-filter-bins = <256>;
			snps,perfect-filter-entries = <128>;
			tx-fifo-depth = <4096>;
			rx-fifo-depth = <16384>;
			clocks = <&l4_mp_clk>;
			clock-names = "stmmaceth";
			resets = <&rst EMAC1_RESET>;
			reset-names = "stmmaceth";
<<<<<<< HEAD
			snps,axi-config = <&socfpga_axi_setup>;
=======
>>>>>>> a71606c7
			status = "disabled";
		};

		gmac2: ethernet@ff804000 {
			compatible = "altr,socfpga-stmmac", "snps,dwmac-3.72a", "snps,dwmac";
			altr,sysmgr-syscon = <&sysmgr 0x4C 0>;
			reg = <0xff804000 0x2000>;
			interrupts = <0 94 IRQ_TYPE_LEVEL_HIGH>;
			interrupt-names = "macirq";
			/* Filled in by bootloader */
			mac-address = [00 00 00 00 00 00];
			snps,multicast-filter-bins = <256>;
			snps,perfect-filter-entries = <128>;
			tx-fifo-depth = <4096>;
			rx-fifo-depth = <16384>;
			clocks = <&l4_mp_clk>;
			clock-names = "stmmaceth";
<<<<<<< HEAD
			snps,axi-config = <&socfpga_axi_setup>;
=======
>>>>>>> a71606c7
			status = "disabled";
		};

		gpio0: gpio@ffc02900 {
			#address-cells = <1>;
			#size-cells = <0>;
			compatible = "snps,dw-apb-gpio";
			reg = <0xffc02900 0x100>;
			status = "disabled";

			porta: gpio-controller@0 {
				compatible = "snps,dw-apb-gpio-port";
				gpio-controller;
				#gpio-cells = <2>;
				snps,nr-gpios = <29>;
				reg = <0>;
				interrupt-controller;
				#interrupt-cells = <2>;
				interrupts = <0 112 IRQ_TYPE_LEVEL_HIGH>;
			};
		};

		gpio1: gpio@ffc02a00 {
			#address-cells = <1>;
			#size-cells = <0>;
			compatible = "snps,dw-apb-gpio";
			reg = <0xffc02a00 0x100>;
			status = "disabled";

			portb: gpio-controller@0 {
				compatible = "snps,dw-apb-gpio-port";
				gpio-controller;
				#gpio-cells = <2>;
				snps,nr-gpios = <29>;
				reg = <0>;
				interrupt-controller;
				#interrupt-cells = <2>;
				interrupts = <0 113 IRQ_TYPE_LEVEL_HIGH>;
			};
		};

		gpio2: gpio@ffc02b00 {
			#address-cells = <1>;
			#size-cells = <0>;
			compatible = "snps,dw-apb-gpio";
			reg = <0xffc02b00 0x100>;
			status = "disabled";

			portc: gpio-controller@0 {
				compatible = "snps,dw-apb-gpio-port";
				gpio-controller;
				#gpio-cells = <2>;
				snps,nr-gpios = <27>;
				reg = <0>;
				interrupt-controller;
				#interrupt-cells = <2>;
				interrupts = <0 114 IRQ_TYPE_LEVEL_HIGH>;
			};
		};

		fpga_mgr: fpga-mgr@ffd03000 {
			compatible = "altr,socfpga-a10-fpga-mgr";
			reg = <0xffd03000 0x100
			       0xffcfe400 0x20>;
			clocks = <&l4_mp_clk>;
			resets = <&rst FPGAMGR_RESET>;
			reset-names = "fpgamgr";
		};

		i2c0: i2c@ffc02200 {
			#address-cells = <1>;
			#size-cells = <0>;
			compatible = "snps,designware-i2c";
			reg = <0xffc02200 0x100>;
			interrupts = <0 105 IRQ_TYPE_LEVEL_HIGH>;
			clocks = <&l4_sp_clk>;
			status = "disabled";
		};

		i2c1: i2c@ffc02300 {
			#address-cells = <1>;
			#size-cells = <0>;
			compatible = "snps,designware-i2c";
			reg = <0xffc02300 0x100>;
			interrupts = <0 106 IRQ_TYPE_LEVEL_HIGH>;
			clocks = <&l4_sp_clk>;
			status = "disabled";
		};

		i2c2: i2c@ffc02400 {
			#address-cells = <1>;
			#size-cells = <0>;
			compatible = "snps,designware-i2c";
			reg = <0xffc02400 0x100>;
			interrupts = <0 107 IRQ_TYPE_LEVEL_HIGH>;
			clocks = <&l4_sp_clk>;
			status = "disabled";
		};

		i2c3: i2c@ffc02500 {
			#address-cells = <1>;
			#size-cells = <0>;
			compatible = "snps,designware-i2c";
			reg = <0xffc02500 0x100>;
			interrupts = <0 108 IRQ_TYPE_LEVEL_HIGH>;
			clocks = <&l4_sp_clk>;
			status = "disabled";
		};

		i2c4: i2c@ffc02600 {
			#address-cells = <1>;
			#size-cells = <0>;
			compatible = "snps,designware-i2c";
			reg = <0xffc02600 0x100>;
			interrupts = <0 109 IRQ_TYPE_LEVEL_HIGH>;
			clocks = <&l4_sp_clk>;
			status = "disabled";
		};

		sdr: sdr@ffc25000 {
			compatible = "syscon";
			reg = <0xffcfb100 0x80>;
		};

<<<<<<< HEAD
=======
		sdramedac {
			compatible = "altr,sdram-edac-a10";
			altr,sdr-syscon = <&sdr>;
			interrupts = <0 2 4>, <0 0 4>;
		};

>>>>>>> a71606c7
		spi1: spi@ffda5000 {
			compatible = "snps,dw-apb-ssi";
			#address-cells = <1>;
			#size-cells = <0>;
			reg = <0xffda5000 0x100>;
			interrupts = <0 102 4>;
			num-chipselect = <4>;
			bus-num = <0>;
			tx-dma-channel = <&pdma 16>;
			rx-dma-channel = <&pdma 17>;
			clocks = <&spi_m_clk>;
			status = "disabled";
		};

		L2: l2-cache@fffff000 {
			compatible = "arm,pl310-cache";
			reg = <0xfffff000 0x1000>;
			interrupts = <0 18 IRQ_TYPE_LEVEL_HIGH>;
			cache-unified;
			cache-level = <2>;
		};

		l2edac@ffd06000 {
			compatible = "altr,a10-l2-edac";
			reg = <0xffd06000 0x200>;
			interrupts = <0 2 IRQ_TYPE_LEVEL_HIGH>,
				     <0 0 IRQ_TYPE_LEVEL_HIGH>;
		};

		ocramedac@ff8c3000 {
			compatible = "altr,a10-ocram-edac";
			reg = <0xff8c3000 0x5000>;
			iram = <&ocram>;
			interrupts = <0 2 IRQ_TYPE_LEVEL_HIGH>,
				     <0 0 IRQ_TYPE_LEVEL_HIGH>;
		};

		nandedac_buf@ff8c2000 {
			compatible = "altr,a10-nand-buf-edac";
			reg = <0xff8c2000 0x400>;
			interrupts = <0 2 IRQ_TYPE_LEVEL_HIGH>,
				     <0 0 IRQ_TYPE_LEVEL_HIGH>;
		};

		nandedac_rd@ff8c2400 {
			compatible = "altr,a10-nand-rd-edac";
			reg = <0xff8c2400 0x400>;
			interrupts = <0 2 IRQ_TYPE_LEVEL_HIGH>,
				     <0 0 IRQ_TYPE_LEVEL_HIGH>;
		};

		nandedac_wr@ff8c2800 {
			compatible = "altr,a10-nand-wr-edac";
			reg = <0xff8c2800 0x400>;
			interrupts = <0 2 IRQ_TYPE_LEVEL_HIGH>,
				     <0 0 IRQ_TYPE_LEVEL_HIGH>;
		};

		mmc: dwmmc0@ff808000 {
			#address-cells = <1>;
			#size-cells = <0>;
			compatible = "altr,socfpga-dw-mshc";
			reg = <0xff808000 0x1000>;
			interrupts = <0 98 IRQ_TYPE_LEVEL_HIGH>;
			fifo-depth = <0x400>;
			clocks = <&l4_mp_clk>, <&sdmmc_free_clk>;
			clock-names = "biu", "ciu";
			status = "disabled";
		};

		ocram: sram@ffe00000 {
			compatible = "mmio-sram";
			reg = <0xffe00000 0x40000>;
		};

		qspi: spi@ff809000 {
			#address-cells = <1>;
			#size-cells = <0>;
			compatible = "cadence,qspi";
			reg = <0xff809000 0x100>,
				<0xffa00000 0x100000>;
			interrupts = <0 100 IRQ_TYPE_LEVEL_HIGH>;
			clocks = <&l4_main_clk>;
			ext-decoder = <0>;  /* external decoder */
			num-chipselect = <4>;
			fifo-depth = <128>;
			bus-num = <2>;
			status = "disabled";
		};

<<<<<<< HEAD
		eccmgr: eccmgr@ffd06000 {
			compatible = "altr,socfpga-a10-ecc-manager";
			altr,sysmgr-syscon = <&sysmgr>;
			#address-cells = <1>;
			#size-cells = <1>;
			interrupts = <0 2 IRQ_TYPE_LEVEL_HIGH>,
				     <0 0 IRQ_TYPE_LEVEL_HIGH>;
			interrupt-controller;
			#interrupt-cells = <2>;
			ranges;

			sdramedac {
				compatible = "altr,sdram-edac-a10";
				altr,sdr-syscon = <&sdr>;
				interrupts = <17 IRQ_TYPE_LEVEL_HIGH>,
					     <49 IRQ_TYPE_LEVEL_HIGH>;
			};

			l2-ecc@ffd06010 {
				compatible = "altr,socfpga-a10-l2-ecc";
				reg = <0xffd06010 0x4>;
				interrupts = <0 IRQ_TYPE_LEVEL_HIGH>,
					     <32 IRQ_TYPE_LEVEL_HIGH>;
			};

			ocram-ecc@ff8c3000 {
				compatible = "altr,socfpga-a10-ocram-ecc";
				reg = <0xff8c3000 0x400>;
				interrupts = <1 IRQ_TYPE_LEVEL_HIGH>,
					     <33 IRQ_TYPE_LEVEL_HIGH>;
			};

			emac0-rx-ecc@ff8c0800 {
				compatible = "altr,socfpga-eth-mac-ecc";
				reg = <0xff8c0800 0x400>;
				altr,ecc-parent = <&gmac0>;
				interrupts = <4 IRQ_TYPE_LEVEL_HIGH>,
					     <36 IRQ_TYPE_LEVEL_HIGH>;
			};

			emac0-tx-ecc@ff8c0c00 {
				compatible = "altr,socfpga-eth-mac-ecc";
				reg = <0xff8c0c00 0x400>;
				altr,ecc-parent = <&gmac0>;
				interrupts = <5 IRQ_TYPE_LEVEL_HIGH>,
					     <37 IRQ_TYPE_LEVEL_HIGH>;
			};

			dma-ecc@ff8c8000 {
				compatible = "altr,socfpga-dma-ecc";
				reg = <0xff8c8000 0x400>;
				altr,ecc-parent = <&pdma>;
				interrupts = <10 IRQ_TYPE_LEVEL_HIGH>,
					     <42 IRQ_TYPE_LEVEL_HIGH>;
			};

			usb0-ecc@ff8c8800 {
				compatible = "altr,socfpga-usb-ecc";
				reg = <0xff8c8800 0x400>;
				altr,ecc-parent = <&usb0>;
				interrupts = <2 IRQ_TYPE_LEVEL_HIGH>,
					     <34 IRQ_TYPE_LEVEL_HIGH>;
			};
		};

=======
>>>>>>> a71606c7
		rst: rstmgr@ffd05000 {
			#reset-cells = <1>;
			compatible = "altr,rst-mgr";
			reg = <0xffd05000 0x100>;
			altr,modrst-offset = <0x20>;
		};

		scu: snoop-control-unit@ffffc000 {
			compatible = "arm,cortex-a9-scu";
			reg = <0xffffc000 0x100>;
		};

		sysmgr: sysmgr@ffd06000 {
			compatible = "altr,sys-mgr", "syscon";
			reg = <0xffd06000 0x300>;
			cpu1-start-addr = <0xffd06230>;
		};

		/* Local timer */
		timer@ffffc600 {
			compatible = "arm,cortex-a9-twd-timer";
			reg = <0xffffc600 0x100>;
			interrupts = <1 13 0xf04>;
			clocks = <&mpu_periph_clk>;
		};

		timer0: timer0@ffc02700 {
			compatible = "snps,dw-apb-timer";
			interrupts = <0 115 IRQ_TYPE_LEVEL_HIGH>;
			reg = <0xffc02700 0x100>;
			clocks = <&l4_sp_clk>;
			clock-names = "timer";
		};

		timer1: timer1@ffc02800 {
			compatible = "snps,dw-apb-timer";
			interrupts = <0 116 IRQ_TYPE_LEVEL_HIGH>;
			reg = <0xffc02800 0x100>;
			clocks = <&l4_sp_clk>;
			clock-names = "timer";
		};

		timer2: timer2@ffd00000 {
			compatible = "snps,dw-apb-timer";
			interrupts = <0 117 IRQ_TYPE_LEVEL_HIGH>;
			reg = <0xffd00000 0x100>;
			clocks = <&l4_sys_free_clk>;
			clock-names = "timer";
		};

		timer3: timer3@ffd00100 {
			compatible = "snps,dw-apb-timer";
			interrupts = <0 118 IRQ_TYPE_LEVEL_HIGH>;
			reg = <0xffd01000 0x100>;
			clocks = <&l4_sys_free_clk>;
			clock-names = "timer";
		};

		uart0: serial0@ffc02000 {
			compatible = "snps,dw-apb-uart";
			reg = <0xffc02000 0x100>;
			interrupts = <0 110 IRQ_TYPE_LEVEL_HIGH>;
			reg-shift = <2>;
			reg-io-width = <4>;
			clocks = <&l4_sp_clk>;
			status = "disabled";
		};

		uart1: serial1@ffc02100 {
			compatible = "snps,dw-apb-uart";
			reg = <0xffc02100 0x100>;
			interrupts = <0 111 IRQ_TYPE_LEVEL_HIGH>;
			reg-shift = <2>;
			reg-io-width = <4>;
			clocks = <&l4_sp_clk>;
			status = "disabled";
		};

		usbphy0: usbphy@0 {
			#phy-cells = <0>;
			compatible = "usb-nop-xceiv";
			status = "okay";
		};

		usb0: usb@ffb00000 {
			compatible = "snps,dwc2";
			reg = <0xffb00000 0xffff>;
			interrupts = <0 95 IRQ_TYPE_LEVEL_HIGH>;
			clocks = <&usb_clk>;
			clock-names = "otg";
			phys = <&usbphy0>;
			phy-names = "usb2-phy";
			status = "disabled";
		};

		usb1: usb@ffb40000 {
			compatible = "snps,dwc2";
			reg = <0xffb40000 0xffff>;
			interrupts = <0 96 IRQ_TYPE_LEVEL_HIGH>;
			clocks = <&usb_clk>;
			clock-names = "otg";
			phys = <&usbphy0>;
			phy-names = "usb2-phy";
			status = "disabled";
		};

		watchdog0: watchdog@ffd00200 {
			compatible = "snps,dw-wdt";
			reg = <0xffd00200 0x100>;
			interrupts = <0 119 IRQ_TYPE_LEVEL_HIGH>;
			clocks = <&l4_sys_free_clk>;
			status = "disabled";
		};

		watchdog1: watchdog@ffd00300 {
			compatible = "snps,dw-wdt";
			reg = <0xffd00300 0x100>;
			interrupts = <0 120 IRQ_TYPE_LEVEL_HIGH>;
			clocks = <&l4_sys_free_clk>;
			status = "disabled";
		};
	};
};<|MERGE_RESOLUTION|>--- conflicted
+++ resolved
@@ -80,10 +80,7 @@
 				#dma-requests = <32>;
 				clocks = <&l4_main_clk>;
 				clock-names = "apb_pclk";
-<<<<<<< HEAD
 				microcode-cached;
-=======
->>>>>>> a71606c7
 			};
 		};
 
@@ -433,10 +430,7 @@
 			clock-names = "stmmaceth";
 			resets = <&rst EMAC0_RESET>;
 			reset-names = "stmmaceth";
-<<<<<<< HEAD
 			snps,axi-config = <&socfpga_axi_setup>;
-=======
->>>>>>> a71606c7
 			status = "disabled";
 		};
 
@@ -456,10 +450,7 @@
 			clock-names = "stmmaceth";
 			resets = <&rst EMAC1_RESET>;
 			reset-names = "stmmaceth";
-<<<<<<< HEAD
 			snps,axi-config = <&socfpga_axi_setup>;
-=======
->>>>>>> a71606c7
 			status = "disabled";
 		};
 
@@ -477,10 +468,7 @@
 			rx-fifo-depth = <16384>;
 			clocks = <&l4_mp_clk>;
 			clock-names = "stmmaceth";
-<<<<<<< HEAD
 			snps,axi-config = <&socfpga_axi_setup>;
-=======
->>>>>>> a71606c7
 			status = "disabled";
 		};
 
@@ -605,15 +593,6 @@
 			reg = <0xffcfb100 0x80>;
 		};
 
-<<<<<<< HEAD
-=======
-		sdramedac {
-			compatible = "altr,sdram-edac-a10";
-			altr,sdr-syscon = <&sdr>;
-			interrupts = <0 2 4>, <0 0 4>;
-		};
-
->>>>>>> a71606c7
 		spi1: spi@ffda5000 {
 			compatible = "snps,dw-apb-ssi";
 			#address-cells = <1>;
@@ -704,7 +683,6 @@
 			status = "disabled";
 		};
 
-<<<<<<< HEAD
 		eccmgr: eccmgr@ffd06000 {
 			compatible = "altr,socfpga-a10-ecc-manager";
 			altr,sysmgr-syscon = <&sysmgr>;
@@ -770,8 +748,6 @@
 			};
 		};
 
-=======
->>>>>>> a71606c7
 		rst: rstmgr@ffd05000 {
 			#reset-cells = <1>;
 			compatible = "altr,rst-mgr";
