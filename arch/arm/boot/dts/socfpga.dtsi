/*
 * Copyright Altera Corporation (C) 2012-2014. All rights reserved.
 *
 * This program is free software; you can redistribute it and/or modify
 * it under the terms and conditions of the GNU General Public License,
 * version 2, as published by the Free Software Foundation.
 *
 * This program is distributed in the hope it will be useful, but WITHOUT
 * ANY WARRANTY; without even the implied warranty of MERCHANTABILITY or
 * FITNESS FOR A PARTICULAR PURPOSE.  See the GNU General Public License for
 * more details.
 *
 * You should have received a copy of the GNU General Public License along with
 * this program.  If not, see <http://www.gnu.org/licenses/>.
 */

#include "skeleton.dtsi"
#include <dt-bindings/reset/altr,rst-mgr.h>

/ {
	#address-cells = <1>;
	#size-cells = <1>;

	aliases {
		ethernet0 = &gmac0;
		ethernet1 = &gmac1;
		serial0 = &uart0;
		serial1 = &uart1;
		timer0 = &timer0;
		timer1 = &timer1;
		timer2 = &timer2;
		timer3 = &timer3;
	};

	cpus {
		#address-cells = <1>;
		#size-cells = <0>;
		enable-method = "altr,socfpga-smp";

		cpu@0 {
			compatible = "arm,cortex-a9";
			device_type = "cpu";
			reg = <0>;
			next-level-cache = <&L2>;
		};
		cpu@1 {
			compatible = "arm,cortex-a9";
			device_type = "cpu";
			reg = <1>;
			next-level-cache = <&L2>;
		};
	};

	intc: intc@fffed000 {
		compatible = "arm,cortex-a9-gic";
		#interrupt-cells = <3>;
		interrupt-controller;
		reg = <0xfffed000 0x1000>,
		      <0xfffec100 0x100>;
	};

	soc {
		#address-cells = <1>;
		#size-cells = <1>;
		compatible = "simple-bus";
		device_type = "soc";
		interrupt-parent = <&intc>;
		ranges;

		amba {
			compatible = "arm,amba-bus";
			#address-cells = <1>;
			#size-cells = <1>;
			ranges;

			pdma: pdma@ffe01000 {
				compatible = "arm,pl330", "arm,primecell";
				reg = <0xffe01000 0x1000>;
				interrupts = <0 104 4>,
					     <0 105 4>,
					     <0 106 4>,
					     <0 107 4>,
					     <0 108 4>,
					     <0 109 4>,
					     <0 110 4>,
					     <0 111 4>;
				#dma-cells = <1>;
				#dma-channels = <8>;
				#dma-requests = <32>;
				clocks = <&l4_main_clk>;
				clock-names = "apb_pclk";
			};
		};

<<<<<<< HEAD
		base_fpga_region: base-fpga-region {
			compatible = "fpga-region";
			fpga-mgr = <&fpga_mgr>;

			#address-cells = <0x1>;
			#size-cells = <0x1>;
=======
		base_fpga_region {
			compatible = "fpga-region";
			fpga-mgr = <&fpgamgr0>;
			fpga-bridges = <&fpga_bridge0>, <&fpga_bridge1>;

			#address-cells = <0x1>;
			#size-cells = <0x1>;
			ranges = <0 0xff200000 0x100000>;
>>>>>>> e8422ca3
		};

		can0: can@ffc00000 {
			compatible = "bosch,d_can";
			reg = <0xffc00000 0x1000>;
			interrupts = <0 131 4>, <0 132 4>, <0 133 4>, <0 134 4>;
			clocks = <&can0_clk>;
			status = "disabled";
		};

		can1: can@ffc01000 {
			compatible = "bosch,d_can";
			reg = <0xffc01000 0x1000>;
			interrupts = <0 135 4>, <0 136 4>, <0 137 4>, <0 138 4>;
			clocks = <&can1_clk>;
			status = "disabled";
		};

		clkmgr@ffd04000 {
				compatible = "altr,clk-mgr";
				reg = <0xffd04000 0x1000>;

				clocks {
					#address-cells = <1>;
					#size-cells = <0>;

					osc1: osc1 {
						#clock-cells = <0>;
						compatible = "fixed-clock";
					};

					osc2: osc2 {
						#clock-cells = <0>;
						compatible = "fixed-clock";
					};

					f2s_periph_ref_clk: f2s_periph_ref_clk {
						#clock-cells = <0>;
						compatible = "fixed-clock";
					};

					f2s_sdram_ref_clk: f2s_sdram_ref_clk {
						#clock-cells = <0>;
						compatible = "fixed-clock";
					};

					main_pll: main_pll {
						#address-cells = <1>;
						#size-cells = <0>;
						#clock-cells = <0>;
						compatible = "altr,socfpga-pll-clock";
						clocks = <&osc1>;
						reg = <0x40>;

						mpuclk: mpuclk {
							#clock-cells = <0>;
							compatible = "altr,socfpga-perip-clk";
							clocks = <&main_pll>;
							div-reg = <0xe0 0 9>;
							reg = <0x48>;
						};

						mainclk: mainclk {
							#clock-cells = <0>;
							compatible = "altr,socfpga-perip-clk";
							clocks = <&main_pll>;
							div-reg = <0xe4 0 9>;
							reg = <0x4C>;
						};

						dbg_base_clk: dbg_base_clk {
							#clock-cells = <0>;
							compatible = "altr,socfpga-perip-clk";
							clocks = <&main_pll>, <&osc1>;
							div-reg = <0xe8 0 9>;
							reg = <0x50>;
						};

						main_qspi_clk: main_qspi_clk {
							#clock-cells = <0>;
							compatible = "altr,socfpga-perip-clk";
							clocks = <&main_pll>;
							reg = <0x54>;
						};

						main_nand_sdmmc_clk: main_nand_sdmmc_clk {
							#clock-cells = <0>;
							compatible = "altr,socfpga-perip-clk";
							clocks = <&main_pll>;
							reg = <0x58>;
						};

						cfg_h2f_usr0_clk: cfg_h2f_usr0_clk {
							#clock-cells = <0>;
							compatible = "altr,socfpga-perip-clk";
							clocks = <&main_pll>;
							reg = <0x5C>;
						};
					};

					periph_pll: periph_pll {
						#address-cells = <1>;
						#size-cells = <0>;
						#clock-cells = <0>;
						compatible = "altr,socfpga-pll-clock";
						clocks = <&osc1>, <&osc2>, <&f2s_periph_ref_clk>;
						reg = <0x80>;

						emac0_clk: emac0_clk {
							#clock-cells = <0>;
							compatible = "altr,socfpga-perip-clk";
							clocks = <&periph_pll>;
							reg = <0x88>;
						};

						emac1_clk: emac1_clk {
							#clock-cells = <0>;
							compatible = "altr,socfpga-perip-clk";
							clocks = <&periph_pll>;
							reg = <0x8C>;
						};

						per_qspi_clk: per_qsi_clk {
							#clock-cells = <0>;
							compatible = "altr,socfpga-perip-clk";
							clocks = <&periph_pll>;
							reg = <0x90>;
						};

						per_nand_mmc_clk: per_nand_mmc_clk {
							#clock-cells = <0>;
							compatible = "altr,socfpga-perip-clk";
							clocks = <&periph_pll>;
							reg = <0x94>;
						};

						per_base_clk: per_base_clk {
							#clock-cells = <0>;
							compatible = "altr,socfpga-perip-clk";
							clocks = <&periph_pll>;
							reg = <0x98>;
						};

						h2f_usr1_clk: h2f_usr1_clk {
							#clock-cells = <0>;
							compatible = "altr,socfpga-perip-clk";
							clocks = <&periph_pll>;
							reg = <0x9C>;
						};
					};

					sdram_pll: sdram_pll {
						#address-cells = <1>;
						#size-cells = <0>;
						#clock-cells = <0>;
						compatible = "altr,socfpga-pll-clock";
						clocks = <&osc1>, <&osc2>, <&f2s_sdram_ref_clk>;
						reg = <0xC0>;

						ddr_dqs_clk: ddr_dqs_clk {
							#clock-cells = <0>;
							compatible = "altr,socfpga-perip-clk";
							clocks = <&sdram_pll>;
							reg = <0xC8>;
						};

						ddr_2x_dqs_clk: ddr_2x_dqs_clk {
							#clock-cells = <0>;
							compatible = "altr,socfpga-perip-clk";
							clocks = <&sdram_pll>;
							reg = <0xCC>;
						};

						ddr_dq_clk: ddr_dq_clk {
							#clock-cells = <0>;
							compatible = "altr,socfpga-perip-clk";
							clocks = <&sdram_pll>;
							reg = <0xD0>;
						};

						h2f_usr2_clk: h2f_usr2_clk {
							#clock-cells = <0>;
							compatible = "altr,socfpga-perip-clk";
							clocks = <&sdram_pll>;
							reg = <0xD4>;
						};
					};

					mpu_periph_clk: mpu_periph_clk {
						#clock-cells = <0>;
						compatible = "altr,socfpga-perip-clk";
						clocks = <&mpuclk>;
						fixed-divider = <4>;
					};

					mpu_l2_ram_clk: mpu_l2_ram_clk {
						#clock-cells = <0>;
						compatible = "altr,socfpga-perip-clk";
						clocks = <&mpuclk>;
						fixed-divider = <2>;
					};

					l4_main_clk: l4_main_clk {
						#clock-cells = <0>;
						compatible = "altr,socfpga-gate-clk";
						clocks = <&mainclk>;
						clk-gate = <0x60 0>;
					};

					l3_main_clk: l3_main_clk {
						#clock-cells = <0>;
						compatible = "altr,socfpga-perip-clk";
						clocks = <&mainclk>;
						fixed-divider = <1>;
					};

					l3_mp_clk: l3_mp_clk {
						#clock-cells = <0>;
						compatible = "altr,socfpga-gate-clk";
						clocks = <&mainclk>;
						div-reg = <0x64 0 2>;
						clk-gate = <0x60 1>;
					};

					l3_sp_clk: l3_sp_clk {
						#clock-cells = <0>;
						compatible = "altr,socfpga-gate-clk";
						clocks = <&l3_mp_clk>;
						div-reg = <0x64 2 2>;
					};

					l4_mp_clk: l4_mp_clk {
						#clock-cells = <0>;
						compatible = "altr,socfpga-gate-clk";
						clocks = <&mainclk>, <&per_base_clk>;
						div-reg = <0x64 4 3>;
						clk-gate = <0x60 2>;
					};

					l4_sp_clk: l4_sp_clk {
						#clock-cells = <0>;
						compatible = "altr,socfpga-gate-clk";
						clocks = <&mainclk>, <&per_base_clk>;
						div-reg = <0x64 7 3>;
						clk-gate = <0x60 3>;
					};

					dbg_at_clk: dbg_at_clk {
						#clock-cells = <0>;
						compatible = "altr,socfpga-gate-clk";
						clocks = <&dbg_base_clk>;
						div-reg = <0x68 0 2>;
						clk-gate = <0x60 4>;
					};

					dbg_clk: dbg_clk {
						#clock-cells = <0>;
						compatible = "altr,socfpga-gate-clk";
						clocks = <&dbg_at_clk>;
						div-reg = <0x68 2 2>;
						clk-gate = <0x60 5>;
					};

					dbg_trace_clk: dbg_trace_clk {
						#clock-cells = <0>;
						compatible = "altr,socfpga-gate-clk";
						clocks = <&dbg_base_clk>;
						div-reg = <0x6C 0 3>;
						clk-gate = <0x60 6>;
					};

					dbg_timer_clk: dbg_timer_clk {
						#clock-cells = <0>;
						compatible = "altr,socfpga-gate-clk";
						clocks = <&dbg_base_clk>;
						clk-gate = <0x60 7>;
					};

					cfg_clk: cfg_clk {
						#clock-cells = <0>;
						compatible = "altr,socfpga-gate-clk";
						clocks = <&cfg_h2f_usr0_clk>;
						clk-gate = <0x60 8>;
					};

					h2f_user0_clk: h2f_user0_clk {
						#clock-cells = <0>;
						compatible = "altr,socfpga-gate-clk";
						clocks = <&cfg_h2f_usr0_clk>;
						clk-gate = <0x60 9>;
					};

					emac_0_clk: emac_0_clk {
						#clock-cells = <0>;
						compatible = "altr,socfpga-gate-clk";
						clocks = <&emac0_clk>;
						clk-gate = <0xa0 0>;
					};

					emac_1_clk: emac_1_clk {
						#clock-cells = <0>;
						compatible = "altr,socfpga-gate-clk";
						clocks = <&emac1_clk>;
						clk-gate = <0xa0 1>;
					};

					usb_mp_clk: usb_mp_clk {
						#clock-cells = <0>;
						compatible = "altr,socfpga-gate-clk";
						clocks = <&per_base_clk>;
						clk-gate = <0xa0 2>;
						div-reg = <0xa4 0 3>;
					};

					spi_m_clk: spi_m_clk {
						#clock-cells = <0>;
						compatible = "altr,socfpga-gate-clk";
						clocks = <&per_base_clk>;
						clk-gate = <0xa0 3>;
						div-reg = <0xa4 3 3>;
					};

					can0_clk: can0_clk {
						#clock-cells = <0>;
						compatible = "altr,socfpga-gate-clk";
						clocks = <&per_base_clk>;
						clk-gate = <0xa0 4>;
						div-reg = <0xa4 6 3>;
					};

					can1_clk: can1_clk {
						#clock-cells = <0>;
						compatible = "altr,socfpga-gate-clk";
						clocks = <&per_base_clk>;
						clk-gate = <0xa0 5>;
						div-reg = <0xa4 9 3>;
					};

					gpio_db_clk: gpio_db_clk {
						#clock-cells = <0>;
						compatible = "altr,socfpga-gate-clk";
						clocks = <&per_base_clk>;
						clk-gate = <0xa0 6>;
						div-reg = <0xa8 0 24>;
					};

					h2f_user1_clk: h2f_user1_clk {
						#clock-cells = <0>;
						compatible = "altr,socfpga-gate-clk";
						clocks = <&h2f_usr1_clk>;
						clk-gate = <0xa0 7>;
					};

					sdmmc_clk: sdmmc_clk {
						#clock-cells = <0>;
						compatible = "altr,socfpga-gate-clk";
						clocks = <&f2s_periph_ref_clk>, <&main_nand_sdmmc_clk>, <&per_nand_mmc_clk>;
						clk-gate = <0xa0 8>;
						clk-phase = <0 135>;
					};

					sdmmc_clk_divided: sdmmc_clk_divided {
						#clock-cells = <0>;
						compatible = "altr,socfpga-gate-clk";
						clocks = <&sdmmc_clk>;
						clk-gate = <0xa0 8>;
						fixed-divider = <4>;
					};

					nand_x_clk: nand_x_clk {
						#clock-cells = <0>;
						compatible = "altr,socfpga-gate-clk";
						clocks = <&f2s_periph_ref_clk>, <&main_nand_sdmmc_clk>, <&per_nand_mmc_clk>;
						clk-gate = <0xa0 9>;
					};

					nand_clk: nand_clk {
						#clock-cells = <0>;
						compatible = "altr,socfpga-gate-clk";
						clocks = <&f2s_periph_ref_clk>, <&main_nand_sdmmc_clk>, <&per_nand_mmc_clk>;
						clk-gate = <0xa0 10>;
						fixed-divider = <4>;
					};

					qspi_clk: qspi_clk {
						#clock-cells = <0>;
						compatible = "altr,socfpga-gate-clk";
						clocks = <&f2s_periph_ref_clk>, <&main_qspi_clk>, <&per_qspi_clk>;
						clk-gate = <0xa0 11>;
					};
				};
			};

<<<<<<< HEAD
		fpga_bridge0: fpga-bridge@ff400000 {
=======
		fpga_bridge0: fpga_bridge@ff400000 {
>>>>>>> e8422ca3
			compatible = "altr,socfpga-lwhps2fpga-bridge";
			reg = <0xff400000 0x100000>;
			resets = <&rst LWHPS2FPGA_RESET>;
			reset-names = "lwhps2fpga";
			clocks = <&l4_main_clk>;
		};

<<<<<<< HEAD
		fpga_bridge1: fpga-bridge@ff500000 {
=======
		fpga_bridge1: fpga_bridge@ff500000 {
>>>>>>> e8422ca3
			compatible = "altr,socfpga-hps2fpga-bridge";
			reg = <0xff500000 0x10000>;
			resets = <&rst HPS2FPGA_RESET>;
			reset-names = "hps2fpga";
			clocks = <&l4_main_clk>;
		};

<<<<<<< HEAD
		fpga_bridge2: fpga-bridge@ff600000 {
			compatible = "altr,socfpga-fpga2hps-bridge";
			reg = <0xff600000 0x100000>;
			resets = <&rst FPGA2HPS_RESET>;
			reset-names = "fpga2hps";
			clocks = <&l4_main_clk>;
		};

		fpga_bridge3: fpga2sdram-bridge {
			compatible = "altr,socfpga-fpga2sdram-bridge";
		};

		fpga_mgr: fpga-mgr@ff706000 {
			compatible = "altr,socfpga-fpga-mgr";
			reg = <0xff706000 0x1000
			       0xffb90000 0x20>;
=======
		fpgamgr0: fpgamgr@ff706000 {
			compatible = "altr,socfpga-fpga-mgr";
			reg = <0xff706000 0x1000
			       0xffb90000 0x1000>;
>>>>>>> e8422ca3
			interrupts = <0 175 4>;
		};

		gmac0: ethernet@ff700000 {
			compatible = "altr,socfpga-stmmac", "snps,dwmac-3.70a", "snps,dwmac";
			altr,sysmgr-syscon = <&sysmgr 0x60 0>;
			reg = <0xff700000 0x2000>;
			interrupts = <0 115 4>;
			interrupt-names = "macirq";
			mac-address = [00 00 00 00 00 00];/* Filled in by U-Boot */
			clocks = <&emac0_clk>;
			clock-names = "stmmaceth";
			resets = <&rst EMAC0_RESET>;
			reset-names = "stmmaceth";
			snps,multicast-filter-bins = <256>;
			snps,perfect-filter-entries = <128>;
			tx-fifo-depth = <4096>;
			rx-fifo-depth = <4096>;
			status = "disabled";
		};

		gmac1: ethernet@ff702000 {
			compatible = "altr,socfpga-stmmac", "snps,dwmac-3.70a", "snps,dwmac";
			altr,sysmgr-syscon = <&sysmgr 0x60 2>;
			reg = <0xff702000 0x2000>;
			interrupts = <0 120 4>;
			interrupt-names = "macirq";
			mac-address = [00 00 00 00 00 00];/* Filled in by U-Boot */
			clocks = <&emac1_clk>;
			clock-names = "stmmaceth";
			resets = <&rst EMAC1_RESET>;
			reset-names = "stmmaceth";
			snps,multicast-filter-bins = <256>;
			snps,perfect-filter-entries = <128>;
			tx-fifo-depth = <4096>;
			rx-fifo-depth = <4096>;
			status = "disabled";
		};

		i2c0: i2c@ffc04000 {
			#address-cells = <1>;
			#size-cells = <0>;
			compatible = "snps,designware-i2c";
			reg = <0xffc04000 0x1000>;
			clocks = <&l4_sp_clk>;
			interrupts = <0 158 0x4>;
			status = "disabled";
		};

		i2c1: i2c@ffc05000 {
			#address-cells = <1>;
			#size-cells = <0>;
			compatible = "snps,designware-i2c";
			reg = <0xffc05000 0x1000>;
			clocks = <&l4_sp_clk>;
			interrupts = <0 159 0x4>;
			status = "disabled";
		};

		i2c2: i2c@ffc06000 {
			#address-cells = <1>;
			#size-cells = <0>;
			compatible = "snps,designware-i2c";
			reg = <0xffc06000 0x1000>;
			clocks = <&l4_sp_clk>;
			interrupts = <0 160 0x4>;
			status = "disabled";
		};

		i2c3: i2c@ffc07000 {
			#address-cells = <1>;
			#size-cells = <0>;
			compatible = "snps,designware-i2c";
			reg = <0xffc07000 0x1000>;
			clocks = <&l4_sp_clk>;
			interrupts = <0 161 0x4>;
			status = "disabled";
		};

		gpio0: gpio@ff708000 {
			#address-cells = <1>;
			#size-cells = <0>;
			compatible = "snps,dw-apb-gpio";
			reg = <0xff708000 0x1000>;
			clocks = <&l4_mp_clk>;
			status = "disabled";

			porta: gpio-controller@0 {
				compatible = "snps,dw-apb-gpio-port";
				gpio-controller;
				#gpio-cells = <2>;
				snps,nr-gpios = <29>;
				reg = <0>;
				interrupt-controller;
				#interrupt-cells = <2>;
				interrupts = <0 164 4>;
			};
		};

		gpio1: gpio@ff709000 {
			#address-cells = <1>;
			#size-cells = <0>;
			compatible = "snps,dw-apb-gpio";
			reg = <0xff709000 0x1000>;
			clocks = <&l4_mp_clk>;
			status = "disabled";

			portb: gpio-controller@0 {
				compatible = "snps,dw-apb-gpio-port";
				gpio-controller;
				#gpio-cells = <2>;
				snps,nr-gpios = <29>;
				reg = <0>;
				interrupt-controller;
				#interrupt-cells = <2>;
				interrupts = <0 165 4>;
			};
		};

		gpio2: gpio@ff70a000 {
			#address-cells = <1>;
			#size-cells = <0>;
			compatible = "snps,dw-apb-gpio";
			reg = <0xff70a000 0x1000>;
			clocks = <&l4_mp_clk>;
			status = "disabled";

			portc: gpio-controller@0 {
				compatible = "snps,dw-apb-gpio-port";
				gpio-controller;
				#gpio-cells = <2>;
				snps,nr-gpios = <27>;
				reg = <0>;
				interrupt-controller;
				#interrupt-cells = <2>;
				interrupts = <0 166 4>;
			};
		};

		sdr: sdr@ffc25000 {
			compatible = "altr,sdr-ctl", "syscon";
			reg = <0xffc25000 0x1000>;
		};

		sdramedac {
			compatible = "altr,sdram-edac";
			altr,sdr-syscon = <&sdr>;
			interrupts = <0 39 4>;
		};

		L2: l2-cache@fffef000 {
			compatible = "arm,pl310-cache", "syscon";
			reg = <0xfffef000 0x1000>;
			interrupts = <0 38 0x04>;
			cache-unified;
			cache-level = <2>;
			arm,tag-latency = <1 1 1>;
			arm,data-latency = <2 1 1>;
			prefetch-data = <1>;
			prefetch-instr = <1>;
		};

		l3regs@0xff800000 {
			compatible = "altr,l3regs", "syscon";
			reg = <0xff800000 0x1000>;
		};

		mmc: dwmmc0@ff704000 {
			compatible = "altr,socfpga-dw-mshc";
			reg = <0xff704000 0x1000>;
			interrupts = <0 139 4>;
			fifo-depth = <0x400>;
			#address-cells = <1>;
			#size-cells = <0>;
			clocks = <&l4_mp_clk>, <&sdmmc_clk_divided>;
			clock-names = "biu", "ciu";
		};

		ocram: sram@ffff0000 {
			compatible = "mmio-sram";
			reg = <0xffff0000 0x10000>;
		};

		nand: nand@ff900000 {
			#address-cells = <1>;
			#size-cells = <1>;
			compatible = "denali,denali-nand-dt";
			reg = <0xff900000 0x100000>, <0xffb80000 0x10000>;
			reg-names = "nand_data", "denali_reg";
			interrupts = <0 144 4>;
			dma-mask = <0xffffffff>;
			clocks = <&nand_clk>;
			have-hw-ecc-fixup;
			status = "disabled";

			partition@nand-boot {
				/* 8MB for raw data. */
				label = "NAND Flash Boot Area 8MB";
				reg = <0x0 0x800000>;
			};
			partition@nand-rootfs {
				/* 128MB jffs2 root filesystem. */
				label = "NAND Flash jffs2 Root Filesystem 128MB";
				reg = <0x800000 0x8000000>;
			};
			partition@nand-128 {
				label = "NAND Flash 128 MB";
				reg = <0x8800000 0x8000000>;
			};
			partition@nand-64 {
				label = "NAND Flash 64 MB";
				reg = <0x10800000 0x4000000>;
			};
			partition@nand-32 {
				label = "NAND Flash 32 MB";
				reg = <0x14800000 0x2000000>;
			};
			partition@nand-16 {
				label = "NAND Flash 16 MB";
				reg = <0x16800000 0x1000000>;
			};
		};


		l2edac@xffd08140 {
			compatible = "altr,l2-edac";
			reg = <0xffd08140 0x4>;
			interrupts = <0 36 1>, <0 37 1>;
                };

		ocramedac@ffd08144 {
			compatible = "altr,ocram-edac";
			reg = <0xffd08144 0x4>;
			iram = <&ocram>;
			interrupts = <0 178 1>, <0 179 1>;
		};

		qspi: spi@ff705000 {
			compatible = "cdns,qspi-nor";
			#address-cells = <1>;
			#size-cells = <0>;
			reg = <0xff705000 0x1000>,
				<0xffa00000 0x1000>;
			interrupts = <0 151 4>;
			clocks = <&qspi_clk>;
<<<<<<< HEAD
			is-decoded-cs = <1>;
=======
			is-decoded-cs = <0>;
>>>>>>> e8422ca3
			fifo-depth = <128>;
			status = "disabled";
			m25p,fast-read;
		};

		spi0: spi@fff00000 {
			compatible = "snps,dw-apb-ssi";
			#address-cells = <1>;
			#size-cells = <0>;
			reg = <0xfff00000 0x1000>;
			interrupts = <0 154 4>;
			num-cs = <4>;
			tx-dma-channel = <&pdma 16>;
			rx-dma-channel = <&pdma 17>;
			clocks = <&per_base_clk>;
			status = "disabled";
		};

		scu: snoop-control-unit@fffec000 {
			compatible = "arm,cortex-a9-scu";
			reg = <0xfffec000 0x100>;
		};

		spi1: spi@fff01000 {
			compatible = "snps,dw-apb-ssi";
			#address-cells = <1>;
			#size-cells = <0>;
			reg = <0xfff01000 0x1000>;
			interrupts = <0 155 4>;
			num-cs = <4>;
			tx-dma-channel = <&pdma 20>;
			rx-dma-channel = <&pdma 21>;
			clocks = <&per_base_clk>;
			status = "disabled";
		};

		/* Local timer */
		timer@fffec600 {
			compatible = "arm,cortex-a9-twd-timer";
			reg = <0xfffec600 0x100>;
			interrupts = <1 13 0xf04>;
			clocks = <&mpu_periph_clk>;
		};

		timer0: timer0@ffc08000 {
			compatible = "snps,dw-apb-timer";
			interrupts = <0 167 4>;
			reg = <0xffc08000 0x1000>;
			clocks = <&l4_sp_clk>;
			clock-names = "timer";
		};

		timer1: timer1@ffc09000 {
			compatible = "snps,dw-apb-timer";
			interrupts = <0 168 4>;
			reg = <0xffc09000 0x1000>;
			clocks = <&l4_sp_clk>;
			clock-names = "timer";
		};

		timer2: timer2@ffd00000 {
			compatible = "snps,dw-apb-timer";
			interrupts = <0 169 4>;
			reg = <0xffd00000 0x1000>;
			clocks = <&osc1>;
			clock-names = "timer";
		};

		timer3: timer3@ffd01000 {
			compatible = "snps,dw-apb-timer";
			interrupts = <0 170 4>;
			reg = <0xffd01000 0x1000>;
			clocks = <&osc1>;
			clock-names = "timer";
		};

		uart0: serial0@ffc02000 {
			compatible = "snps,dw-apb-uart";
			reg = <0xffc02000 0x1000>;
			interrupts = <0 162 4>;
			reg-shift = <2>;
			reg-io-width = <4>;
			clocks = <&l4_sp_clk>;
			dmas = <&pdma 28>,
			       <&pdma 29>;
			dma-names = "tx", "rx";
		};

		uart1: serial1@ffc03000 {
			compatible = "snps,dw-apb-uart";
			reg = <0xffc03000 0x1000>;
			interrupts = <0 163 4>;
			reg-shift = <2>;
			reg-io-width = <4>;
			clocks = <&l4_sp_clk>;
			dmas = <&pdma 30>,
			       <&pdma 31>;
			dma-names = "tx", "rx";
		};

		rst: rstmgr@ffd05000 {
			#reset-cells = <1>;
			compatible = "altr,rst-mgr";
			reg = <0xffd05000 0x1000>;
			altr,modrst-offset = <0x10>;
		};

		usbphy0: usbphy@0 {
			#phy-cells = <0>;
			compatible = "usb-nop-xceiv";
			status = "okay";
		};

		usb0: usb@ffb00000 {
			compatible = "snps,dwc2";
			reg = <0xffb00000 0xffff>;
			interrupts = <0 125 4>;
			clocks = <&usb_mp_clk>;
			clock-names = "otg";
			phys = <&usbphy0>;
			phy-names = "usb2-phy";
			status = "disabled";
		};

		usb1: usb@ffb40000 {
			compatible = "snps,dwc2";
			reg = <0xffb40000 0xffff>;
			interrupts = <0 128 4>;
			clocks = <&usb_mp_clk>;
			clock-names = "otg";
			phys = <&usbphy0>;
			phy-names = "usb2-phy";
			status = "disabled";
		};

		watchdog0: watchdog@ffd02000 {
			compatible = "snps,dw-wdt";
			reg = <0xffd02000 0x1000>;
			interrupts = <0 171 4>;
			clocks = <&osc1>;
			status = "disabled";
		};

		watchdog1: watchdog@ffd03000 {
			compatible = "snps,dw-wdt";
			reg = <0xffd03000 0x1000>;
			interrupts = <0 172 4>;
			clocks = <&osc1>;
			status = "disabled";
		};

		sysmgr: sysmgr@ffd08000 {
			compatible = "altr,sys-mgr", "syscon";
			reg = <0xffd08000 0x4000>;
		};
	};
};<|MERGE_RESOLUTION|>--- conflicted
+++ resolved
@@ -92,23 +92,12 @@
 			};
 		};
 
-<<<<<<< HEAD
 		base_fpga_region: base-fpga-region {
 			compatible = "fpga-region";
 			fpga-mgr = <&fpga_mgr>;
 
 			#address-cells = <0x1>;
 			#size-cells = <0x1>;
-=======
-		base_fpga_region {
-			compatible = "fpga-region";
-			fpga-mgr = <&fpgamgr0>;
-			fpga-bridges = <&fpga_bridge0>, <&fpga_bridge1>;
-
-			#address-cells = <0x1>;
-			#size-cells = <0x1>;
-			ranges = <0 0xff200000 0x100000>;
->>>>>>> e8422ca3
 		};
 
 		can0: can@ffc00000 {
@@ -502,11 +491,7 @@
 				};
 			};
 
-<<<<<<< HEAD
 		fpga_bridge0: fpga-bridge@ff400000 {
-=======
-		fpga_bridge0: fpga_bridge@ff400000 {
->>>>>>> e8422ca3
 			compatible = "altr,socfpga-lwhps2fpga-bridge";
 			reg = <0xff400000 0x100000>;
 			resets = <&rst LWHPS2FPGA_RESET>;
@@ -514,11 +499,7 @@
 			clocks = <&l4_main_clk>;
 		};
 
-<<<<<<< HEAD
 		fpga_bridge1: fpga-bridge@ff500000 {
-=======
-		fpga_bridge1: fpga_bridge@ff500000 {
->>>>>>> e8422ca3
 			compatible = "altr,socfpga-hps2fpga-bridge";
 			reg = <0xff500000 0x10000>;
 			resets = <&rst HPS2FPGA_RESET>;
@@ -526,7 +507,6 @@
 			clocks = <&l4_main_clk>;
 		};
 
-<<<<<<< HEAD
 		fpga_bridge2: fpga-bridge@ff600000 {
 			compatible = "altr,socfpga-fpga2hps-bridge";
 			reg = <0xff600000 0x100000>;
@@ -543,12 +523,6 @@
 			compatible = "altr,socfpga-fpga-mgr";
 			reg = <0xff706000 0x1000
 			       0xffb90000 0x20>;
-=======
-		fpgamgr0: fpgamgr@ff706000 {
-			compatible = "altr,socfpga-fpga-mgr";
-			reg = <0xff706000 0x1000
-			       0xffb90000 0x1000>;
->>>>>>> e8422ca3
 			interrupts = <0 175 4>;
 		};
 
@@ -794,11 +768,7 @@
 				<0xffa00000 0x1000>;
 			interrupts = <0 151 4>;
 			clocks = <&qspi_clk>;
-<<<<<<< HEAD
-			is-decoded-cs = <1>;
-=======
 			is-decoded-cs = <0>;
->>>>>>> e8422ca3
 			fifo-depth = <128>;
 			status = "disabled";
 			m25p,fast-read;
