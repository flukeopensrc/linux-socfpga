/*
 * Copyright Altera Corporation (C) 2012-2014. All rights reserved.
 *
 * This program is free software; you can redistribute it and/or modify
 * it under the terms and conditions of the GNU General Public License,
 * version 2, as published by the Free Software Foundation.
 *
 * This program is distributed in the hope it will be useful, but WITHOUT
 * ANY WARRANTY; without even the implied warranty of MERCHANTABILITY or
 * FITNESS FOR A PARTICULAR PURPOSE.  See the GNU General Public License for
 * more details.
 *
 * You should have received a copy of the GNU General Public License along with
 * this program.  If not, see <http://www.gnu.org/licenses/>.
 */

#include "skeleton.dtsi"
#include <dt-bindings/reset/altr,rst-mgr.h>

/ {
	#address-cells = <1>;
	#size-cells = <1>;

	aliases {
		ethernet0 = &gmac0;
		ethernet1 = &gmac1;
		serial0 = &uart0;
		serial1 = &uart1;
		timer0 = &timer0;
		timer1 = &timer1;
		timer2 = &timer2;
		timer3 = &timer3;
	};

	cpus {
		#address-cells = <1>;
		#size-cells = <0>;
		enable-method = "altr,socfpga-smp";

		cpu@0 {
			compatible = "arm,cortex-a9";
			device_type = "cpu";
			reg = <0>;
			next-level-cache = <&L2>;
		};
		cpu@1 {
			compatible = "arm,cortex-a9";
			device_type = "cpu";
			reg = <1>;
			next-level-cache = <&L2>;
		};
	};

	intc: intc@fffed000 {
		compatible = "arm,cortex-a9-gic";
		#interrupt-cells = <3>;
		interrupt-controller;
		reg = <0xfffed000 0x1000>,
		      <0xfffec100 0x100>;
	};

	soc {
		#address-cells = <1>;
		#size-cells = <1>;
		compatible = "simple-bus";
		device_type = "soc";
		interrupt-parent = <&intc>;
		ranges;

		amba {
			compatible = "arm,amba-bus";
			#address-cells = <1>;
			#size-cells = <1>;
			ranges;

			pdma: pdma@ffe01000 {
				compatible = "arm,pl330", "arm,primecell";
				reg = <0xffe01000 0x1000>;
				interrupts = <0 104 4>,
					     <0 105 4>,
					     <0 106 4>,
					     <0 107 4>,
					     <0 108 4>,
					     <0 109 4>,
					     <0 110 4>,
					     <0 111 4>;
				#dma-cells = <1>;
				#dma-channels = <8>;
				#dma-requests = <32>;
				clocks = <&l4_main_clk>;
				clock-names = "apb_pclk";
			};
		};

		base_fpga_region: base-fpga-region {
			compatible = "fpga-region";
			fpga-mgr = <&fpga_mgr>;

			#address-cells = <0x1>;
			#size-cells = <0x1>;
		};

		can0: can@ffc00000 {
			compatible = "bosch,d_can";
			reg = <0xffc00000 0x1000>;
			interrupts = <0 131 4>, <0 132 4>, <0 133 4>, <0 134 4>;
			clocks = <&can0_clk>;
			status = "disabled";
		};

		can1: can@ffc01000 {
			compatible = "bosch,d_can";
			reg = <0xffc01000 0x1000>;
			interrupts = <0 135 4>, <0 136 4>, <0 137 4>, <0 138 4>;
			clocks = <&can1_clk>;
			status = "disabled";
		};

		clkmgr@ffd04000 {
				compatible = "altr,clk-mgr";
				reg = <0xffd04000 0x1000>;

				clocks {
					#address-cells = <1>;
					#size-cells = <0>;

					osc1: osc1 {
						#clock-cells = <0>;
						compatible = "fixed-clock";
					};

					osc2: osc2 {
						#clock-cells = <0>;
						compatible = "fixed-clock";
					};

					f2s_periph_ref_clk: f2s_periph_ref_clk {
						#clock-cells = <0>;
						compatible = "fixed-clock";
					};

					f2s_sdram_ref_clk: f2s_sdram_ref_clk {
						#clock-cells = <0>;
						compatible = "fixed-clock";
					};

					main_pll: main_pll {
						#address-cells = <1>;
						#size-cells = <0>;
						#clock-cells = <0>;
						compatible = "altr,socfpga-pll-clock";
						clocks = <&osc1>;
						reg = <0x40>;

						mpuclk: mpuclk {
							#clock-cells = <0>;
							compatible = "altr,socfpga-perip-clk";
							clocks = <&main_pll>;
							div-reg = <0xe0 0 9>;
							reg = <0x48>;
						};

						mainclk: mainclk {
							#clock-cells = <0>;
							compatible = "altr,socfpga-perip-clk";
							clocks = <&main_pll>;
							div-reg = <0xe4 0 9>;
							reg = <0x4C>;
						};

						dbg_base_clk: dbg_base_clk {
							#clock-cells = <0>;
							compatible = "altr,socfpga-perip-clk";
							clocks = <&main_pll>, <&osc1>;
							div-reg = <0xe8 0 9>;
							reg = <0x50>;
						};

						main_qspi_clk: main_qspi_clk {
							#clock-cells = <0>;
							compatible = "altr,socfpga-perip-clk";
							clocks = <&main_pll>;
							reg = <0x54>;
						};

						main_nand_sdmmc_clk: main_nand_sdmmc_clk {
							#clock-cells = <0>;
							compatible = "altr,socfpga-perip-clk";
							clocks = <&main_pll>;
							reg = <0x58>;
						};

						cfg_h2f_usr0_clk: cfg_h2f_usr0_clk {
							#clock-cells = <0>;
							compatible = "altr,socfpga-perip-clk";
							clocks = <&main_pll>;
							reg = <0x5C>;
						};
					};

					periph_pll: periph_pll {
						#address-cells = <1>;
						#size-cells = <0>;
						#clock-cells = <0>;
						compatible = "altr,socfpga-pll-clock";
						clocks = <&osc1>, <&osc2>, <&f2s_periph_ref_clk>;
						reg = <0x80>;

						emac0_clk: emac0_clk {
							#clock-cells = <0>;
							compatible = "altr,socfpga-perip-clk";
							clocks = <&periph_pll>;
							reg = <0x88>;
						};

						emac1_clk: emac1_clk {
							#clock-cells = <0>;
							compatible = "altr,socfpga-perip-clk";
							clocks = <&periph_pll>;
							reg = <0x8C>;
						};

						per_qspi_clk: per_qsi_clk {
							#clock-cells = <0>;
							compatible = "altr,socfpga-perip-clk";
							clocks = <&periph_pll>;
							reg = <0x90>;
						};

						per_nand_mmc_clk: per_nand_mmc_clk {
							#clock-cells = <0>;
							compatible = "altr,socfpga-perip-clk";
							clocks = <&periph_pll>;
							reg = <0x94>;
						};

						per_base_clk: per_base_clk {
							#clock-cells = <0>;
							compatible = "altr,socfpga-perip-clk";
							clocks = <&periph_pll>;
							reg = <0x98>;
						};

						h2f_usr1_clk: h2f_usr1_clk {
							#clock-cells = <0>;
							compatible = "altr,socfpga-perip-clk";
							clocks = <&periph_pll>;
							reg = <0x9C>;
						};
					};

					sdram_pll: sdram_pll {
						#address-cells = <1>;
						#size-cells = <0>;
						#clock-cells = <0>;
						compatible = "altr,socfpga-pll-clock";
						clocks = <&osc1>, <&osc2>, <&f2s_sdram_ref_clk>;
						reg = <0xC0>;

						ddr_dqs_clk: ddr_dqs_clk {
							#clock-cells = <0>;
							compatible = "altr,socfpga-perip-clk";
							clocks = <&sdram_pll>;
							reg = <0xC8>;
						};

						ddr_2x_dqs_clk: ddr_2x_dqs_clk {
							#clock-cells = <0>;
							compatible = "altr,socfpga-perip-clk";
							clocks = <&sdram_pll>;
							reg = <0xCC>;
						};

						ddr_dq_clk: ddr_dq_clk {
							#clock-cells = <0>;
							compatible = "altr,socfpga-perip-clk";
							clocks = <&sdram_pll>;
							reg = <0xD0>;
						};

						h2f_usr2_clk: h2f_usr2_clk {
							#clock-cells = <0>;
							compatible = "altr,socfpga-perip-clk";
							clocks = <&sdram_pll>;
							reg = <0xD4>;
						};
					};

					mpu_periph_clk: mpu_periph_clk {
						#clock-cells = <0>;
						compatible = "altr,socfpga-perip-clk";
						clocks = <&mpuclk>;
						fixed-divider = <4>;
					};

					mpu_l2_ram_clk: mpu_l2_ram_clk {
						#clock-cells = <0>;
						compatible = "altr,socfpga-perip-clk";
						clocks = <&mpuclk>;
						fixed-divider = <2>;
					};

					l4_main_clk: l4_main_clk {
						#clock-cells = <0>;
						compatible = "altr,socfpga-gate-clk";
						clocks = <&mainclk>;
						clk-gate = <0x60 0>;
					};

					l3_main_clk: l3_main_clk {
						#clock-cells = <0>;
						compatible = "altr,socfpga-perip-clk";
						clocks = <&mainclk>;
						fixed-divider = <1>;
					};

					l3_mp_clk: l3_mp_clk {
						#clock-cells = <0>;
						compatible = "altr,socfpga-gate-clk";
						clocks = <&mainclk>;
						div-reg = <0x64 0 2>;
						clk-gate = <0x60 1>;
					};

					l3_sp_clk: l3_sp_clk {
						#clock-cells = <0>;
						compatible = "altr,socfpga-gate-clk";
						clocks = <&l3_mp_clk>;
						div-reg = <0x64 2 2>;
					};

					l4_mp_clk: l4_mp_clk {
						#clock-cells = <0>;
						compatible = "altr,socfpga-gate-clk";
						clocks = <&mainclk>, <&per_base_clk>;
						div-reg = <0x64 4 3>;
						clk-gate = <0x60 2>;
					};

					l4_sp_clk: l4_sp_clk {
						#clock-cells = <0>;
						compatible = "altr,socfpga-gate-clk";
						clocks = <&mainclk>, <&per_base_clk>;
						div-reg = <0x64 7 3>;
						clk-gate = <0x60 3>;
					};

					dbg_at_clk: dbg_at_clk {
						#clock-cells = <0>;
						compatible = "altr,socfpga-gate-clk";
						clocks = <&dbg_base_clk>;
						div-reg = <0x68 0 2>;
						clk-gate = <0x60 4>;
					};

					dbg_clk: dbg_clk {
						#clock-cells = <0>;
						compatible = "altr,socfpga-gate-clk";
						clocks = <&dbg_at_clk>;
						div-reg = <0x68 2 2>;
						clk-gate = <0x60 5>;
					};

					dbg_trace_clk: dbg_trace_clk {
						#clock-cells = <0>;
						compatible = "altr,socfpga-gate-clk";
						clocks = <&dbg_base_clk>;
						div-reg = <0x6C 0 3>;
						clk-gate = <0x60 6>;
					};

					dbg_timer_clk: dbg_timer_clk {
						#clock-cells = <0>;
						compatible = "altr,socfpga-gate-clk";
						clocks = <&dbg_base_clk>;
						clk-gate = <0x60 7>;
					};

					cfg_clk: cfg_clk {
						#clock-cells = <0>;
						compatible = "altr,socfpga-gate-clk";
						clocks = <&cfg_h2f_usr0_clk>;
						clk-gate = <0x60 8>;
					};

					h2f_user0_clk: h2f_user0_clk {
						#clock-cells = <0>;
						compatible = "altr,socfpga-gate-clk";
						clocks = <&cfg_h2f_usr0_clk>;
						clk-gate = <0x60 9>;
					};

					emac_0_clk: emac_0_clk {
						#clock-cells = <0>;
						compatible = "altr,socfpga-gate-clk";
						clocks = <&emac0_clk>;
						clk-gate = <0xa0 0>;
					};

					emac_1_clk: emac_1_clk {
						#clock-cells = <0>;
						compatible = "altr,socfpga-gate-clk";
						clocks = <&emac1_clk>;
						clk-gate = <0xa0 1>;
					};

					usb_mp_clk: usb_mp_clk {
						#clock-cells = <0>;
						compatible = "altr,socfpga-gate-clk";
						clocks = <&per_base_clk>;
						clk-gate = <0xa0 2>;
						div-reg = <0xa4 0 3>;
					};

					spi_m_clk: spi_m_clk {
						#clock-cells = <0>;
						compatible = "altr,socfpga-gate-clk";
						clocks = <&per_base_clk>;
						clk-gate = <0xa0 3>;
						div-reg = <0xa4 3 3>;
					};

					can0_clk: can0_clk {
						#clock-cells = <0>;
						compatible = "altr,socfpga-gate-clk";
						clocks = <&per_base_clk>;
						clk-gate = <0xa0 4>;
						div-reg = <0xa4 6 3>;
					};

					can1_clk: can1_clk {
						#clock-cells = <0>;
						compatible = "altr,socfpga-gate-clk";
						clocks = <&per_base_clk>;
						clk-gate = <0xa0 5>;
						div-reg = <0xa4 9 3>;
					};

					gpio_db_clk: gpio_db_clk {
						#clock-cells = <0>;
						compatible = "altr,socfpga-gate-clk";
						clocks = <&per_base_clk>;
						clk-gate = <0xa0 6>;
						div-reg = <0xa8 0 24>;
					};

					h2f_user1_clk: h2f_user1_clk {
						#clock-cells = <0>;
						compatible = "altr,socfpga-gate-clk";
						clocks = <&h2f_usr1_clk>;
						clk-gate = <0xa0 7>;
					};

					sdmmc_clk: sdmmc_clk {
						#clock-cells = <0>;
						compatible = "altr,socfpga-gate-clk";
						clocks = <&f2s_periph_ref_clk>, <&main_nand_sdmmc_clk>, <&per_nand_mmc_clk>;
						clk-gate = <0xa0 8>;
						clk-phase = <0 135>;
					};

					sdmmc_clk_divided: sdmmc_clk_divided {
						#clock-cells = <0>;
						compatible = "altr,socfpga-gate-clk";
						clocks = <&sdmmc_clk>;
						clk-gate = <0xa0 8>;
						fixed-divider = <4>;
					};

					nand_x_clk: nand_x_clk {
						#clock-cells = <0>;
						compatible = "altr,socfpga-gate-clk";
						clocks = <&f2s_periph_ref_clk>, <&main_nand_sdmmc_clk>, <&per_nand_mmc_clk>;
						clk-gate = <0xa0 9>;
					};

					nand_clk: nand_clk {
						#clock-cells = <0>;
						compatible = "altr,socfpga-gate-clk";
						clocks = <&f2s_periph_ref_clk>, <&main_nand_sdmmc_clk>, <&per_nand_mmc_clk>;
						clk-gate = <0xa0 10>;
						fixed-divider = <4>;
					};

					qspi_clk: qspi_clk {
						#clock-cells = <0>;
						compatible = "altr,socfpga-gate-clk";
						clocks = <&f2s_periph_ref_clk>, <&main_qspi_clk>, <&per_qspi_clk>;
						clk-gate = <0xa0 11>;
					};
				};
			};

		fpga_bridge0: fpga-bridge@ff400000 {
			compatible = "altr,socfpga-lwhps2fpga-bridge";
			reg = <0xff400000 0x100000>;
			resets = <&rst LWHPS2FPGA_RESET>;
			reset-names = "lwhps2fpga";
			clocks = <&l4_main_clk>;
		};

		fpga_bridge1: fpga-bridge@ff500000 {
			compatible = "altr,socfpga-hps2fpga-bridge";
			reg = <0xff500000 0x10000>;
			resets = <&rst HPS2FPGA_RESET>;
			reset-names = "hps2fpga";
			clocks = <&l4_main_clk>;
		};

		fpga_bridge2: fpga-bridge@ff600000 {
			compatible = "altr,socfpga-fpga2hps-bridge";
			reg = <0xff600000 0x100000>;
			resets = <&rst FPGA2HPS_RESET>;
			reset-names = "fpga2hps";
			clocks = <&l4_main_clk>;
		};

		fpga_bridge3: fpga2sdram-bridge {
			compatible = "altr,socfpga-fpga2sdram-bridge";
		};

		fpga_mgr: fpga-mgr@ff706000 {
			compatible = "altr,socfpga-fpga-mgr";
			reg = <0xff706000 0x1000
			       0xffb90000 0x20>;
			interrupts = <0 175 4>;
		};

		gmac0: ethernet@ff700000 {
			compatible = "altr,socfpga-stmmac", "snps,dwmac-3.70a", "snps,dwmac";
			altr,sysmgr-syscon = <&sysmgr 0x60 0>;
			reg = <0xff700000 0x2000>;
			interrupts = <0 115 4>;
			interrupt-names = "macirq";
			mac-address = [00 00 00 00 00 00];/* Filled in by U-Boot */
			clocks = <&emac0_clk>;
			clock-names = "stmmaceth";
			resets = <&rst EMAC0_RESET>;
			reset-names = "stmmaceth";
			snps,multicast-filter-bins = <256>;
			snps,perfect-filter-entries = <128>;
			tx-fifo-depth = <4096>;
			rx-fifo-depth = <4096>;
			status = "disabled";
		};

		gmac1: ethernet@ff702000 {
			compatible = "altr,socfpga-stmmac", "snps,dwmac-3.70a", "snps,dwmac";
			altr,sysmgr-syscon = <&sysmgr 0x60 2>;
			reg = <0xff702000 0x2000>;
			interrupts = <0 120 4>;
			interrupt-names = "macirq";
			mac-address = [00 00 00 00 00 00];/* Filled in by U-Boot */
			clocks = <&emac1_clk>;
			clock-names = "stmmaceth";
			resets = <&rst EMAC1_RESET>;
			reset-names = "stmmaceth";
			snps,multicast-filter-bins = <256>;
			snps,perfect-filter-entries = <128>;
			tx-fifo-depth = <4096>;
			rx-fifo-depth = <4096>;
			status = "disabled";
		};

		i2c0: i2c@ffc04000 {
			#address-cells = <1>;
			#size-cells = <0>;
			compatible = "snps,designware-i2c";
			reg = <0xffc04000 0x1000>;
			clocks = <&l4_sp_clk>;
			interrupts = <0 158 0x4>;
			status = "disabled";
		};

		i2c1: i2c@ffc05000 {
			#address-cells = <1>;
			#size-cells = <0>;
			compatible = "snps,designware-i2c";
			reg = <0xffc05000 0x1000>;
			clocks = <&l4_sp_clk>;
			interrupts = <0 159 0x4>;
			status = "disabled";
		};

		i2c2: i2c@ffc06000 {
			#address-cells = <1>;
			#size-cells = <0>;
			compatible = "snps,designware-i2c";
			reg = <0xffc06000 0x1000>;
			clocks = <&l4_sp_clk>;
			interrupts = <0 160 0x4>;
			status = "disabled";
		};

		i2c3: i2c@ffc07000 {
			#address-cells = <1>;
			#size-cells = <0>;
			compatible = "snps,designware-i2c";
			reg = <0xffc07000 0x1000>;
			clocks = <&l4_sp_clk>;
			interrupts = <0 161 0x4>;
			status = "disabled";
		};

		gpio0: gpio@ff708000 {
			#address-cells = <1>;
			#size-cells = <0>;
			compatible = "snps,dw-apb-gpio";
			reg = <0xff708000 0x1000>;
			clocks = <&l4_mp_clk>;
			status = "disabled";

			porta: gpio-controller@0 {
				compatible = "snps,dw-apb-gpio-port";
				gpio-controller;
				#gpio-cells = <2>;
				snps,nr-gpios = <29>;
				reg = <0>;
				interrupt-controller;
				#interrupt-cells = <2>;
				interrupts = <0 164 4>;
			};
		};

		gpio1: gpio@ff709000 {
			#address-cells = <1>;
			#size-cells = <0>;
			compatible = "snps,dw-apb-gpio";
			reg = <0xff709000 0x1000>;
			clocks = <&l4_mp_clk>;
			status = "disabled";

			portb: gpio-controller@0 {
				compatible = "snps,dw-apb-gpio-port";
				gpio-controller;
				#gpio-cells = <2>;
				snps,nr-gpios = <29>;
				reg = <0>;
				interrupt-controller;
				#interrupt-cells = <2>;
				interrupts = <0 165 4>;
			};
		};

		gpio2: gpio@ff70a000 {
			#address-cells = <1>;
			#size-cells = <0>;
			compatible = "snps,dw-apb-gpio";
			reg = <0xff70a000 0x1000>;
			clocks = <&l4_mp_clk>;
			status = "disabled";

			portc: gpio-controller@0 {
				compatible = "snps,dw-apb-gpio-port";
				gpio-controller;
				#gpio-cells = <2>;
				snps,nr-gpios = <27>;
				reg = <0>;
				interrupt-controller;
				#interrupt-cells = <2>;
				interrupts = <0 166 4>;
			};
		};

		sdr: sdr@ffc25000 {
			compatible = "altr,sdr-ctl", "syscon";
			reg = <0xffc25000 0x1000>;
		};

		sdramedac {
			compatible = "altr,sdram-edac";
			altr,sdr-syscon = <&sdr>;
			interrupts = <0 39 4>;
		};

		eccmgr: eccmgr@ffd08140 {
			compatible = "altr,socfpga-ecc-manager";
			#address-cells = <1>;
			#size-cells = <1>;
			ranges;

			l2-ecc@ffd08140 {
				compatible = "altr,socfpga-l2-ecc";
				reg = <0xffd08140 0x4>;
				interrupts = <0 36 1>, <0 37 1>;
			};

			ocram-ecc@ffd08144 {
				compatible = "altr,socfpga-ocram-ecc";
				reg = <0xffd08144 0x4>;
				iram = <&ocram>;
				interrupts = <0 178 1>, <0 179 1>;
			};
		};

		L2: l2-cache@fffef000 {
			compatible = "arm,pl310-cache", "syscon";
			reg = <0xfffef000 0x1000>;
			interrupts = <0 38 0x04>;
			cache-unified;
			cache-level = <2>;
			arm,tag-latency = <1 1 1>;
			arm,data-latency = <2 1 1>;
			prefetch-data = <1>;
			prefetch-instr = <1>;
		};

		l3regs@0xff800000 {
			compatible = "altr,l3regs", "syscon";
			reg = <0xff800000 0x1000>;
		};

		mmc: dwmmc0@ff704000 {
			compatible = "altr,socfpga-dw-mshc";
			reg = <0xff704000 0x1000>;
			interrupts = <0 139 4>;
			fifo-depth = <0x400>;
			#address-cells = <1>;
			#size-cells = <0>;
			clocks = <&l4_mp_clk>, <&sdmmc_clk_divided>;
			clock-names = "biu", "ciu";
		};

		ocram: sram@ffff0000 {
			compatible = "mmio-sram";
			reg = <0xffff0000 0x10000>;
		};

		nand: nand@ff900000 {
			#address-cells = <1>;
			#size-cells = <1>;
			compatible = "denali,denali-nand-dt";
			reg = <0xff900000 0x100000>, <0xffb80000 0x10000>;
			reg-names = "nand_data", "denali_reg";
			interrupts = <0 144 4>;
			dma-mask = <0xffffffff>;
			clocks = <&nand_clk>;
			have-hw-ecc-fixup;
			status = "disabled";

			partition@nand-boot {
				/* 8MB for raw data. */
				label = "NAND Flash Boot Area 8MB";
				reg = <0x0 0x800000>;
			};
			partition@nand-rootfs {
				/* 128MB jffs2 root filesystem. */
				label = "NAND Flash jffs2 Root Filesystem 128MB";
				reg = <0x800000 0x8000000>;
			};
			partition@nand-128 {
				label = "NAND Flash 128 MB";
				reg = <0x8800000 0x8000000>;
			};
			partition@nand-64 {
				label = "NAND Flash 64 MB";
				reg = <0x10800000 0x4000000>;
			};
			partition@nand-32 {
				label = "NAND Flash 32 MB";
				reg = <0x14800000 0x2000000>;
			};
			partition@nand-16 {
				label = "NAND Flash 16 MB";
				reg = <0x16800000 0x1000000>;
			};
		};

<<<<<<< HEAD
=======

		l2edac@xffd08140 {
			compatible = "altr,l2-edac";
			reg = <0xffd08140 0x4>;
			interrupts = <0 36 1>, <0 37 1>;
                };

		ocramedac@ffd08144 {
			compatible = "altr,ocram-edac";
			reg = <0xffd08144 0x4>;
			iram = <&ocram>;
			interrupts = <0 178 1>, <0 179 1>;
		};

>>>>>>> a71606c7
		qspi: spi@ff705000 {
			compatible = "cdns,qspi-nor";
			#address-cells = <1>;
			#size-cells = <0>;
			reg = <0xff705000 0x1000>,
				<0xffa00000 0x1000>;
			interrupts = <0 151 4>;
			clocks = <&qspi_clk>;
<<<<<<< HEAD
			is-decoded-cs = <1>;
=======
			is-decoded-cs = <0>;
>>>>>>> a71606c7
			fifo-depth = <128>;
			status = "disabled";
			m25p,fast-read;
		};

		spi0: spi@fff00000 {
			compatible = "snps,dw-apb-ssi";
			#address-cells = <1>;
			#size-cells = <0>;
			reg = <0xfff00000 0x1000>;
			interrupts = <0 154 4>;
			num-cs = <4>;
			tx-dma-channel = <&pdma 16>;
			rx-dma-channel = <&pdma 17>;
			clocks = <&per_base_clk>;
			status = "disabled";
		};

		scu: snoop-control-unit@fffec000 {
			compatible = "arm,cortex-a9-scu";
			reg = <0xfffec000 0x100>;
		};

		spi1: spi@fff01000 {
			compatible = "snps,dw-apb-ssi";
			#address-cells = <1>;
			#size-cells = <0>;
			reg = <0xfff01000 0x1000>;
			interrupts = <0 155 4>;
			num-cs = <4>;
			tx-dma-channel = <&pdma 20>;
			rx-dma-channel = <&pdma 21>;
			clocks = <&per_base_clk>;
			status = "disabled";
		};

		/* Local timer */
		timer@fffec600 {
			compatible = "arm,cortex-a9-twd-timer";
			reg = <0xfffec600 0x100>;
			interrupts = <1 13 0xf04>;
			clocks = <&mpu_periph_clk>;
		};

		timer0: timer0@ffc08000 {
			compatible = "snps,dw-apb-timer";
			interrupts = <0 167 4>;
			reg = <0xffc08000 0x1000>;
			clocks = <&l4_sp_clk>;
			clock-names = "timer";
		};

		timer1: timer1@ffc09000 {
			compatible = "snps,dw-apb-timer";
			interrupts = <0 168 4>;
			reg = <0xffc09000 0x1000>;
			clocks = <&l4_sp_clk>;
			clock-names = "timer";
		};

		timer2: timer2@ffd00000 {
			compatible = "snps,dw-apb-timer";
			interrupts = <0 169 4>;
			reg = <0xffd00000 0x1000>;
			clocks = <&osc1>;
			clock-names = "timer";
		};

		timer3: timer3@ffd01000 {
			compatible = "snps,dw-apb-timer";
			interrupts = <0 170 4>;
			reg = <0xffd01000 0x1000>;
			clocks = <&osc1>;
			clock-names = "timer";
		};

		uart0: serial0@ffc02000 {
			compatible = "snps,dw-apb-uart";
			reg = <0xffc02000 0x1000>;
			interrupts = <0 162 4>;
			reg-shift = <2>;
			reg-io-width = <4>;
			clocks = <&l4_sp_clk>;
			dmas = <&pdma 28>,
			       <&pdma 29>;
			dma-names = "tx", "rx";
		};

		uart1: serial1@ffc03000 {
			compatible = "snps,dw-apb-uart";
			reg = <0xffc03000 0x1000>;
			interrupts = <0 163 4>;
			reg-shift = <2>;
			reg-io-width = <4>;
			clocks = <&l4_sp_clk>;
			dmas = <&pdma 30>,
			       <&pdma 31>;
			dma-names = "tx", "rx";
		};

		rst: rstmgr@ffd05000 {
			#reset-cells = <1>;
			compatible = "altr,rst-mgr";
			reg = <0xffd05000 0x1000>;
			altr,modrst-offset = <0x10>;
		};

		usbphy0: usbphy@0 {
			#phy-cells = <0>;
			compatible = "usb-nop-xceiv";
			status = "okay";
		};

		usb0: usb@ffb00000 {
			compatible = "snps,dwc2";
			reg = <0xffb00000 0xffff>;
			interrupts = <0 125 4>;
			clocks = <&usb_mp_clk>;
			clock-names = "otg";
			phys = <&usbphy0>;
			phy-names = "usb2-phy";
			status = "disabled";
		};

		usb1: usb@ffb40000 {
			compatible = "snps,dwc2";
			reg = <0xffb40000 0xffff>;
			interrupts = <0 128 4>;
			clocks = <&usb_mp_clk>;
			clock-names = "otg";
			phys = <&usbphy0>;
			phy-names = "usb2-phy";
			status = "disabled";
		};

		watchdog0: watchdog@ffd02000 {
			compatible = "snps,dw-wdt";
			reg = <0xffd02000 0x1000>;
			interrupts = <0 171 4>;
			clocks = <&osc1>;
			status = "disabled";
		};

		watchdog1: watchdog@ffd03000 {
			compatible = "snps,dw-wdt";
			reg = <0xffd03000 0x1000>;
			interrupts = <0 172 4>;
			clocks = <&osc1>;
			status = "disabled";
		};

		sysmgr: sysmgr@ffd08000 {
			compatible = "altr,sys-mgr", "syscon";
			reg = <0xffd08000 0x4000>;
		};
	};
};<|MERGE_RESOLUTION|>--- conflicted
+++ resolved
@@ -766,23 +766,6 @@
 			};
 		};
 
-<<<<<<< HEAD
-=======
-
-		l2edac@xffd08140 {
-			compatible = "altr,l2-edac";
-			reg = <0xffd08140 0x4>;
-			interrupts = <0 36 1>, <0 37 1>;
-                };
-
-		ocramedac@ffd08144 {
-			compatible = "altr,ocram-edac";
-			reg = <0xffd08144 0x4>;
-			iram = <&ocram>;
-			interrupts = <0 178 1>, <0 179 1>;
-		};
-
->>>>>>> a71606c7
 		qspi: spi@ff705000 {
 			compatible = "cdns,qspi-nor";
 			#address-cells = <1>;
@@ -791,11 +774,7 @@
 				<0xffa00000 0x1000>;
 			interrupts = <0 151 4>;
 			clocks = <&qspi_clk>;
-<<<<<<< HEAD
-			is-decoded-cs = <1>;
-=======
 			is-decoded-cs = <0>;
->>>>>>> a71606c7
 			fifo-depth = <128>;
 			status = "disabled";
 			m25p,fast-read;
