--- conflicted
+++ resolved
@@ -142,15 +142,6 @@
 #else
 static struct irq_cfg irq_cfgx[NR_IRQS];
 #endif
-<<<<<<< HEAD
-=======
-
-void __init io_apic_disable_legacy(void)
-{
-	nr_legacy_irqs = 0;
-	nr_irqs_gsi = 0;
-}
->>>>>>> d02e30c3
 
 int __init arch_early_irq_init(void)
 {
@@ -176,19 +167,14 @@
 		desc->chip_data = &cfg[i];
 		zalloc_cpumask_var_node(&cfg[i].domain, GFP_NOWAIT, node);
 		zalloc_cpumask_var_node(&cfg[i].old_domain, GFP_NOWAIT, node);
-<<<<<<< HEAD
-		if (i < legacy_pic->nr_legacy_irqs)
-			cpumask_setall(cfg[i].domain);
-=======
 		/*
 		 * For legacy IRQ's, start with assigning irq0 to irq15 to
 		 * IRQ0_VECTOR to IRQ15_VECTOR on cpu 0.
 		 */
-		if (i < nr_legacy_irqs) {
+		if (i < legacy_pic->nr_legacy_irqs) {
 			cfg[i].vector = IRQ0_VECTOR + i;
 			cpumask_set_cpu(0, cfg[i].domain);
 		}
->>>>>>> d02e30c3
 	}
 
 	return 0;
@@ -2265,17 +2251,10 @@
 	unsigned long flags;
 	struct irq_cfg *cfg;
 
-<<<<<<< HEAD
-	spin_lock_irqsave(&ioapic_lock, flags);
+	raw_spin_lock_irqsave(&ioapic_lock, flags);
 	if (irq < legacy_pic->nr_legacy_irqs) {
 		legacy_pic->chip->mask(irq);
 		if (legacy_pic->irq_pending(irq))
-=======
-	raw_spin_lock_irqsave(&ioapic_lock, flags);
-	if (irq < nr_legacy_irqs) {
-		disable_8259A_irq(irq);
-		if (i8259A_irq_pending(irq))
->>>>>>> d02e30c3
 			was_pending = 1;
 	}
 	cfg = irq_cfg(irq);
